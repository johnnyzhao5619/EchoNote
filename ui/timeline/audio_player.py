"""
Audio player widget for timeline recordings.

Provides playback controls for audio recordings.
"""

import logging
from typing import Optional
from pathlib import Path

from PyQt6.QtWidgets import (
    QWidget, QVBoxLayout, QHBoxLayout, QLabel,
    QPushButton, QSlider, QDialog, QMessageBox
)
from PyQt6.QtCore import Qt, QUrl, pyqtSignal
from PyQt6.QtMultimedia import QMediaPlayer, QAudioOutput

from utils.i18n import I18nQtManager


logger = logging.getLogger('echonote.ui.timeline.audio_player')


class AudioPlayer(QWidget):
    """
    Audio player widget with playback controls.

    Features:
    - Play/pause control
    - Progress slider with seek
    - Volume control
    - Time display
    """

    # Signals
    playback_error = pyqtSignal(str)  # error_message

    _ERROR_TRANSLATIONS = {
        QMediaPlayer.Error.ServiceMissingError:
            'timeline.audio_player.errors.service_missing',
        QMediaPlayer.Error.FormatError:
            'timeline.audio_player.errors.format_error',
    }
    
    def __init__(
        self,
        file_path: str,
        i18n: I18nQtManager,
        parent: Optional[QWidget] = None,
        *,
        auto_load: bool = True,
    ):
        """
        Initialize audio player.
        
        Args:
            file_path: Path to audio file
            i18n: Internationalization manager
            parent: Parent widget
            auto_load: Whether to immediately load the audio file.
        """
        super().__init__(parent)
        
        self.file_path = file_path
        self.i18n = i18n
        self._initial_time_text = self.i18n.t('timeline.audio_player.initial_time')
        self._playback_state = QMediaPlayer.PlaybackState.StoppedState
        
        # Media player
        self.player = QMediaPlayer(self)
        self.audio_output = QAudioOutput(self)
        self.player.setAudioOutput(self.audio_output)

        # State
        self.is_seeking = False
        self._media_status = QMediaPlayer.MediaStatus.NoMedia

        # Setup UI
        self.setup_ui()

        # React to language updates
        self.i18n.language_changed.connect(self.update_translations)
        self.update_translations()

        # Connect player signals
        self.player.positionChanged.connect(self._on_position_changed)
        self.player.durationChanged.connect(self._on_duration_changed)
        self.player.playbackStateChanged.connect(self._on_state_changed)
        self.player.errorOccurred.connect(self._on_error)
        self.player.mediaStatusChanged.connect(self._on_media_status_changed)

        # Load file when requested so callers can attach error handlers first.
        self._set_controls_enabled(False)
        if auto_load:
            self.load_file(file_path)

        logger.info(f"Audio player initialized: {file_path}")
    
    def setup_ui(self):
        """Set up the player UI."""
        layout = QVBoxLayout(self)
        layout.setContentsMargins(10, 10, 10, 10)
        layout.setSpacing(10)
        
        # File name label
        file_name = Path(self.file_path).name
        self.file_label = QLabel(file_name)
        self.file_label.setStyleSheet("font-weight: bold;")
        layout.addWidget(self.file_label)
        
        # Progress slider
        self.progress_slider = QSlider(Qt.Orientation.Horizontal)
        self.progress_slider.setRange(0, 0)
        self.progress_slider.setEnabled(False)
        self.progress_slider.sliderPressed.connect(self._on_slider_pressed)
        self.progress_slider.sliderReleased.connect(self._on_slider_released)
        self.progress_slider.sliderMoved.connect(self._on_slider_moved)
        layout.addWidget(self.progress_slider)
        
        # Time labels
        time_layout = QHBoxLayout()
        self.current_time_label = QLabel(self._initial_time_text)
        self.current_time_label.setStyleSheet("color: #666;")
        time_layout.addWidget(self.current_time_label)
        
        time_layout.addStretch()
        
        self.total_time_label = QLabel(self._initial_time_text)
        self.total_time_label.setStyleSheet("color: #666;")
        time_layout.addWidget(self.total_time_label)
        
        layout.addLayout(time_layout)
        
        # Controls
        controls_layout = QHBoxLayout()
        controls_layout.setSpacing(10)
        
        # Play/Pause button
        self.play_button = QPushButton(
            self.i18n.t('timeline.audio_player.play_button_label')
        )
        self.play_button.setFixedSize(40, 40)
        self.play_button.clicked.connect(self.toggle_playback)
        self.play_button.setStyleSheet("""
            QPushButton {
                background-color: #2196F3;
                color: white;
                border: none;
                border-radius: 20px;
                font-size: 16px;
            }
            QPushButton:hover {
                background-color: #1976D2;
            }
        """)
        controls_layout.addWidget(self.play_button)
        
        # Volume label
        self.volume_label = QLabel(
            self.i18n.t('timeline.audio_player.volume_icon')
        )
        controls_layout.addWidget(self.volume_label)
        
        # Volume slider
        self.volume_slider = QSlider(Qt.Orientation.Horizontal)
        self.volume_slider.setRange(0, 100)
        self.volume_slider.setValue(70)
        self.volume_slider.setMaximumWidth(100)
        self.volume_slider.valueChanged.connect(self._on_volume_changed)
        self.volume_slider.setEnabled(False)
        controls_layout.addWidget(self.volume_slider)
        
        controls_layout.addStretch()
        
        layout.addLayout(controls_layout)
        
        # Set initial volume
        self.audio_output.setVolume(0.7)

    def load_file(self, file_path: str):
        """
        Load audio file.

        Args:
            file_path: Path to audio file
        """
        try:
            # Check if file exists
            resolved_path = Path(file_path).expanduser().resolve(strict=True)

            # Reset previous state before loading new source
            self.player.stop()
            self._reset_playback_state(reset_total=True)
            self._set_controls_enabled(False)

            # Update label with resolved path
            self.file_path = str(resolved_path)
            self.file_label.setText(resolved_path.name)

            # Load file
            url = QUrl.fromLocalFile(self.file_path)
            self.player.setSource(url)

            logger.info(f"Audio file loaded: {file_path}")

        except Exception as e:
            self._emit_playback_error(
                'timeline.audio_player.load_failed',
                error=str(e)
            )

    def toggle_playback(self):
        """Toggle play/pause."""
        if not self.play_button.isEnabled():
            return

        if self.player.playbackState() == QMediaPlayer.PlaybackState.PlayingState:
            self.player.pause()
        else:
            self.player.play()

    def _on_position_changed(self, position: int):
        """
        Handle playback position change.
        
        Args:
            position: Current position in milliseconds
        """
        if not self.is_seeking:
            self.progress_slider.setValue(position)
            self.current_time_label.setText(self._format_time(position))
    
    def _on_duration_changed(self, duration: int):
        """
        Handle duration change.
        
        Args:
            duration: Total duration in milliseconds
        """
        self.progress_slider.setRange(0, duration)
        self.total_time_label.setText(self._format_time(duration))
        if duration > 0:
            self._set_controls_enabled(True)

    def _on_state_changed(self, state: QMediaPlayer.PlaybackState):
        """
        Handle playback state change.

        Args:
            state: New playback state
        """
        self._playback_state = state

        if state == QMediaPlayer.PlaybackState.StoppedState:
            self._reset_playback_state()

        self.update_translations()


    def _on_error(self, error: QMediaPlayer.Error, error_string: str):
        """
        Handle playback error.

        Args:
            error: Error code
            error_string: Error description
        """
<<<<<<< HEAD
        error_detail = error_string or getattr(error, 'name', str(error))
        self._emit_playback_error(
            'timeline.audio_player.playback_error',
            error=error_detail
        )
        self.player.stop()
        self._playback_state = QMediaPlayer.PlaybackState.StoppedState
        self._reset_playback_state(reset_total=True)
        self.update_translations()
=======
        try:
            error_enum = QMediaPlayer.Error(error)
        except ValueError:
            error_enum = error

        error_detail = error_string or getattr(error_enum, 'name', str(error_enum))
        translation_key = self._ERROR_TRANSLATIONS.get(error_enum)

        if translation_key:
            self._emit_playback_error(translation_key, details=error_detail)
        else:
            self._emit_playback_error(
                'timeline.audio_player.playback_error',
                error=error_detail
            )
>>>>>>> 24bb2313
        self._set_controls_enabled(False)

    def _on_slider_pressed(self):
        """Handle slider press (start seeking)."""
        self.is_seeking = True
    
    def _on_slider_released(self):
        """Handle slider release (end seeking)."""
        self.is_seeking = False
        position = self.progress_slider.value()
        self.player.setPosition(position)
    
    def _on_slider_moved(self, position: int):
        """
        Handle slider move during seeking.
        
        Args:
            position: Slider position
        """
        self.current_time_label.setText(self._format_time(position))
    
    def _on_volume_changed(self, value: int):
        """
        Handle volume change.
        
        Args:
            value: Volume value (0-100)
        """
        volume = value / 100.0
        self.audio_output.setVolume(volume)

    def _format_time(self, milliseconds: int) -> str:
        """
        Format time in milliseconds to MM:SS.
        
        Args:
            milliseconds: Time in milliseconds
        
        Returns:
            Formatted time string
        """
        seconds = milliseconds // 1000
        minutes = seconds // 60
        seconds = seconds % 60
        return f"{minutes:02d}:{seconds:02d}"

    def _reset_playback_state(self, *, reset_total: bool = False):
        """Reset slider and current time label to the beginning of the media."""
        self.is_seeking = False
        self.progress_slider.blockSignals(True)
        self.progress_slider.setValue(0)
        self.progress_slider.blockSignals(False)
        self.current_time_label.setText(self._initial_time_text)
        if reset_total or self.progress_slider.maximum() == 0:
            self.total_time_label.setText(self._initial_time_text)

    def _set_controls_enabled(self, enabled: bool) -> None:
        """Enable or disable interactive controls based on media readiness."""
        self.play_button.setEnabled(enabled)
        self.progress_slider.setEnabled(enabled)
        self.volume_slider.setEnabled(enabled)

    def update_translations(self):
        """Refresh translated text and tooltips when the language changes."""
        self._initial_time_text = self.i18n.t('timeline.audio_player.initial_time')

        if self.progress_slider.value() == 0:
            self.current_time_label.setText(self._initial_time_text)
        if self.progress_slider.maximum() == 0:
            self.total_time_label.setText(self._initial_time_text)

        if self._playback_state == QMediaPlayer.PlaybackState.PlayingState:
            button_label = self.i18n.t('timeline.audio_player.pause_button_label')
            button_tooltip = self.i18n.t('timeline.audio_player.pause_tooltip')
        else:
            button_label = self.i18n.t('timeline.audio_player.play_button_label')
            button_tooltip = self.i18n.t('timeline.audio_player.play_tooltip')

        self.play_button.setText(button_label)
        self.play_button.setToolTip(button_tooltip)

        self.volume_label.setText(
            self.i18n.t('timeline.audio_player.volume_icon')
        )
        self.volume_slider.setToolTip(
            self.i18n.t('timeline.audio_player.volume_tooltip')
        )
        self.progress_slider.setToolTip(
            self.i18n.t('timeline.audio_player.progress_tooltip')
        )

    def _emit_playback_error(self, translation_key: str, **context):
        """Emit a localized playback error message."""
        error_msg = self.i18n.t(translation_key, **context)
        logger.error(error_msg)
        self.playback_error.emit(error_msg)

    def _on_media_status_changed(self, status: QMediaPlayer.MediaStatus):
        """React to media status updates to keep UI state in sync."""
        self._media_status = status

        if status == QMediaPlayer.MediaStatus.LoadedMedia:
            self._set_controls_enabled(True)
            # Ensure duration labels refresh when metadata arrives late
            self._on_duration_changed(self.player.duration())
        elif status in (
            QMediaPlayer.MediaStatus.NoMedia,
            QMediaPlayer.MediaStatus.UnknownMediaStatus,
            QMediaPlayer.MediaStatus.LoadingMedia,
        ):
            # Keep controls disabled until we know media is playable
            if self.player.duration() == 0:
                self._set_controls_enabled(False)
        elif status == QMediaPlayer.MediaStatus.InvalidMedia:
            self._emit_playback_error(
                'timeline.audio_player.playback_error',
                error=self.i18n.t('timeline.audio_player.invalid_media')
            )
            self.player.stop()
            self._playback_state = QMediaPlayer.PlaybackState.StoppedState
            self._reset_playback_state(reset_total=True)
            self.update_translations()
            self._set_controls_enabled(False)
        elif status == QMediaPlayer.MediaStatus.EndOfMedia:
            # Align UI with stopped state when playback naturally ends
            self._reset_playback_state()

    def cleanup(self):
        """Clean up resources."""
        self.player.stop()
        self.player.setSource(QUrl())
        try:
            self.i18n.language_changed.disconnect(self.update_translations)
        except (TypeError, RuntimeError):
            pass
        logger.debug("Audio player cleaned up")


class AudioPlayerDialog(QDialog):
    """Dialog wrapper for audio player."""
    
    def __init__(
        self,
        file_path: str,
        i18n: I18nQtManager,
        parent: Optional[QWidget] = None
    ):
        """
        Initialize audio player dialog.
        
        Args:
            file_path: Path to audio file
            i18n: Internationalization manager
            parent: Parent widget
        """
        super().__init__(parent)
        
        self.i18n = i18n
        
        # Setup dialog
        self.setWindowTitle(i18n.t('timeline.audio_player_title'))
        self.setMinimumWidth(400)
        self.setWindowModality(Qt.WindowModality.NonModal)
        self.setAttribute(Qt.WidgetAttribute.WA_DeleteOnClose, True)
        
        # Layout
        layout = QVBoxLayout(self)
        layout.setContentsMargins(0, 0, 0, 0)
        
        # Audio player
        self.player = AudioPlayer(
            file_path,
            i18n,
            self,
            auto_load=False,
        )
        self.player.playback_error.connect(self._on_playback_error)
        layout.addWidget(self.player)

        # Explicitly load after signals are connected so initialization errors propagate.
        self.player.load_file(file_path)
        
        # Close button
        button_layout = QHBoxLayout()
        button_layout.addStretch()
        
        self.close_button = QPushButton(i18n.t('common.close'))
        self.close_button.clicked.connect(self.close)
        button_layout.addWidget(self.close_button)

        layout.addLayout(button_layout)

        self.i18n.language_changed.connect(self.update_translations)
        self.update_translations()

        logger.info("Audio player dialog initialized")
    
    def _on_playback_error(self, error_msg: str):
        """
        Handle playback error.
        
        Args:
            error_msg: Error message
        """
        QMessageBox.critical(
            self,
            self.i18n.t('common.error'),
            self.i18n.t(
                'timeline.audio_player.dialog_error_body',
                message=error_msg
            )
        )
    
    def closeEvent(self, event):
        """Handle dialog close."""
        self.player.cleanup()
        super().closeEvent(event)

    def update_translations(self):
        """Refresh dialog-level translations when the language changes."""
        self.setWindowTitle(self.i18n.t('timeline.audio_player_title'))
        self.close_button.setText(self.i18n.t('common.close'))
        self.player.update_translations()<|MERGE_RESOLUTION|>--- conflicted
+++ resolved
@@ -265,17 +265,6 @@
             error: Error code
             error_string: Error description
         """
-<<<<<<< HEAD
-        error_detail = error_string or getattr(error, 'name', str(error))
-        self._emit_playback_error(
-            'timeline.audio_player.playback_error',
-            error=error_detail
-        )
-        self.player.stop()
-        self._playback_state = QMediaPlayer.PlaybackState.StoppedState
-        self._reset_playback_state(reset_total=True)
-        self.update_translations()
-=======
         try:
             error_enum = QMediaPlayer.Error(error)
         except ValueError:
@@ -291,7 +280,6 @@
                 'timeline.audio_player.playback_error',
                 error=error_detail
             )
->>>>>>> 24bb2313
         self._set_controls_enabled(False)
 
     def _on_slider_pressed(self):
