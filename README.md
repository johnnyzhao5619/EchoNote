--- conflicted
+++ resolved
@@ -5,10 +5,6 @@
 ## 🌐 Language Navigation
 - [中文说明 / Chinese Guide](README.zh-CN.md)
 - [English Guide](README.en.md)
-<<<<<<< HEAD
-=======
-- [Guide en Français](README.fr.md)
->>>>>>> 74774ae5
 
 ## Overview
 EchoNote is a PyQt6 desktop application that combines local-first speech transcription, calendar integration, and timeline automation. The codebase is structured around modular managers (`core/`), reusable engines (`engines/`), and a Qt-based interface (`ui/`). Fast initialization, background schedulers, and defensive error handling are built directly into `main.py`.
@@ -25,11 +21,7 @@
 
 ```bash
 # Clone the repository
-<<<<<<< HEAD
-git clone https://github.com/yourusername/echonote.git
-=======
 git clone https://github.com/johnnyzhao5619/echonote.git
->>>>>>> 74774ae5
 cd EchoNote
 
 # Create and activate a virtual environment
@@ -48,11 +40,8 @@
 Useful developer scripts and fixtures live under the `tests/` directory. Integration, end-to-end, and performance tests are available but may require PyAudio-compatible hardware and calendar credentials.
 
 ## Documentation Map
-<<<<<<< HEAD
 Comprehensive documentation in Chinese and English lives inside the `docs/` directory:
-=======
-Comprehensive documentation, translated into Chinese, English, and French, lives inside the `docs/` directory:
->>>>>>> 74774ae5
+
 
 - User Guides (`docs/USER_GUIDE.*.md`)
 - Quick Start handbooks (`docs/QUICK_START.*.md`)
