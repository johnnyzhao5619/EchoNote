"""Unit tests for calendar synchronization adapters time handling."""

import sys
from datetime import datetime
from pathlib import Path
import types

import pytest
from typing import Optional

from zoneinfo import ZoneInfo


PROJECT_ROOT = Path(__file__).resolve().parents[2]
if str(PROJECT_ROOT) not in sys.path:
    sys.path.insert(0, str(PROJECT_ROOT))

from tests.unit.test_transcription_manager_failure import _ensure_cryptography_stubs


_ensure_cryptography_stubs()


def _ensure_httpx_stub():
    if 'httpx' in sys.modules:
        return

    httpx_module = types.ModuleType('httpx')

    class Response:
        def __init__(self, status_code: int = 200, *, headers: Optional[dict] = None):
            self.status_code = status_code
            self.headers = headers or {}

        def raise_for_status(self):
            if 400 <= self.status_code:
                raise HTTPStatusError("HTTP error", response=self)

        def json(self):  # pragma: no cover - default stub behaviour
            return {}

    class Client:
        def __init__(self, **kwargs):  # noqa: D401 - stub
            self._responses = []

        def request(self, method, url, **kwargs):  # noqa: D401 - stub
            response = Response()
            self._responses.append((method, url, kwargs))
            return response

        def post(self, url, **kwargs):  # noqa: D401 - stub
            return self.request('POST', url, **kwargs)

        def close(self):  # noqa: D401 - stub
            return None

    class HTTPStatusError(Exception):
        def __init__(self, message: str = '', response=None):
            super().__init__(message)
            self.response = response

    class HTTPError(Exception):
        pass

    class ConnectError(HTTPError):
        pass

    class TimeoutException(HTTPError):
        pass

    class NetworkError(HTTPError):
        pass

    httpx_module.Client = Client
    httpx_module.Response = Response
    httpx_module.HTTPStatusError = HTTPStatusError
    httpx_module.HTTPError = HTTPError
    httpx_module.ConnectError = ConnectError
    httpx_module.TimeoutException = TimeoutException
    httpx_module.NetworkError = NetworkError
    sys.modules['httpx'] = httpx_module


_ensure_httpx_stub()

from data.database.models import CalendarEvent
from engines.calendar_sync.google_calendar import GoogleCalendarAdapter
from engines.calendar_sync.outlook_calendar import (
    OutlookCalendarAdapter,
    WINDOWS_TO_IANA_MAP,
)


@pytest.fixture
def google_adapter():
    return GoogleCalendarAdapter('id', 'secret')


@pytest.fixture
def outlook_adapter():
    adapter = OutlookCalendarAdapter('id', 'secret')
    adapter._iana_to_windows_map = {
        'UTC': 'UTC',
        'Etc/UTC': 'UTC',
        'Asia/Shanghai': 'China Standard Time',
        'Europe/Paris': 'Romance Standard Time',
        'America/Sao_Paulo': 'E. South America Standard Time',
        'Africa/Nairobi': 'E. Africa Standard Time',
    }
    adapter._timezone_map_loaded = True
    return adapter


def _normalise_iso_value(value: str) -> str:
    text = value.strip()
    if text.endswith('Z'):
        text = f"{text[:-1]}+00:00"

    if '.' not in text:
        return text

    main, remainder = text.split('.', 1)
    offset = ''
    for sign in ('+', '-'):
        idx = remainder.find(sign)
        if idx > 0:
            offset = remainder[idx:]
            remainder = remainder[:idx]
            break

    fraction = ''.join(ch for ch in remainder if ch.isdigit())
    if not fraction:
        return f"{main}{offset}"

    fraction = (fraction + '000000')[:6]
    if set(fraction) == {'0'}:
        return f"{main}{offset}"
    return f"{main}.{fraction}{offset}"


def _build_remote_instant(
    adapter: OutlookCalendarAdapter,
    date_value: str,
    timezone_identifier: str,
) -> datetime:
    identifier = WINDOWS_TO_IANA_MAP.get(timezone_identifier, timezone_identifier)
    tzinfo_value = adapter._timezone_from_identifier(identifier)

    parsed = datetime.fromisoformat(_normalise_iso_value(date_value))
    if parsed.tzinfo:
        return parsed.astimezone(tzinfo_value)
    return parsed.replace(tzinfo=tzinfo_value)


def _build_event(start: str, end: str) -> CalendarEvent:
    return CalendarEvent(
        title='Sample',
        start_time=start,
        end_time=end,
    )


def test_google_convert_naive_datetime(monkeypatch, google_adapter):
    monkeypatch.setenv('ECHONOTE_LOCAL_TIMEZONE', 'Asia/Shanghai')
    event = _build_event('2024-07-01T09:00:00', '2024-07-01T10:00:00')

    payload = google_adapter._convert_to_google_event(event)

    assert payload['start']['timeZone'] == 'Asia/Shanghai'
    assert payload['start']['dateTime'].endswith('+08:00')
    assert payload['end']['timeZone'] == 'Asia/Shanghai'
    assert payload['end']['dateTime'].endswith('+08:00')


def test_google_convert_utc_datetime(monkeypatch, google_adapter):
    monkeypatch.delenv('ECHONOTE_LOCAL_TIMEZONE', raising=False)
    event = _build_event('2024-07-01T01:00:00Z', '2024-07-01T02:00:00Z')

    payload = google_adapter._convert_to_google_event(event)

    assert payload['start']['timeZone'] == 'UTC'
    assert payload['start']['dateTime'].endswith('+00:00')
    assert payload['end']['timeZone'] == 'UTC'
    assert payload['end']['dateTime'].endswith('+00:00')


def test_google_convert_offset_datetime(monkeypatch, google_adapter):
    monkeypatch.delenv('ECHONOTE_LOCAL_TIMEZONE', raising=False)
    event = _build_event(
        '2024-07-01T09:00:00+02:00',
        '2024-07-01T10:30:00+02:00',
    )

    payload = google_adapter._convert_to_google_event(event)

    assert payload['start']['timeZone'] == 'UTC+02:00'
    assert payload['start']['dateTime'].endswith('+02:00')
    assert payload['end']['timeZone'] == 'UTC+02:00'
    assert payload['end']['dateTime'].endswith('+02:00')


def test_outlook_convert_naive_datetime(monkeypatch, outlook_adapter):
    monkeypatch.setenv('ECHONOTE_LOCAL_TIMEZONE', 'Asia/Shanghai')
    event = _build_event('2024-07-01T09:00:00', '2024-07-01T10:00:00')

    payload = outlook_adapter._convert_to_outlook_event(event)

    assert payload['start']['timeZone'] == 'China Standard Time'
    assert payload['start']['dateTime'] == '2024-07-01T09:00:00'
    assert payload['end']['timeZone'] == 'China Standard Time'
    assert payload['end']['dateTime'] == '2024-07-01T10:00:00'


def test_outlook_convert_utc_datetime(monkeypatch, outlook_adapter):
    monkeypatch.delenv('ECHONOTE_LOCAL_TIMEZONE', raising=False)
    event = _build_event('2024-07-01T01:00:00Z', '2024-07-01T02:00:00Z')

    payload = outlook_adapter._convert_to_outlook_event(event)

    assert payload['start']['timeZone'] == 'UTC'
    assert payload['start']['dateTime'] == '2024-07-01T01:00:00'
    assert payload['end']['timeZone'] == 'UTC'
    assert payload['end']['dateTime'] == '2024-07-01T02:00:00'


def test_outlook_convert_offset_datetime(monkeypatch, outlook_adapter):
    monkeypatch.delenv('ECHONOTE_LOCAL_TIMEZONE', raising=False)
    event = _build_event(
        '2024-07-01T09:00:00+02:00',
        '2024-07-01T10:30:00+02:00',
    )

    payload = outlook_adapter._convert_to_outlook_event(event)

    assert payload['start']['timeZone'] == 'UTC+02:00'
    assert payload['start']['dateTime'] == '2024-07-01T09:00:00'
<<<<<<< HEAD
    assert payload['end']['timeZone'] == 'UTC+02'
    assert payload['end']['dateTime'] == '2024-07-01T10:30:00'


def test_outlook_event_roundtrip_with_explicit_timezone(outlook_adapter):
    remote_payload = {
        'id': 'evt-001',
        'subject': 'Remote Meeting',
        'start': {
            'dateTime': '2024-07-01T09:00:00.0000000',
            'timeZone': 'China Standard Time',
        },
        'end': {
            'dateTime': '2024-07-01T10:00:00.0000000',
            'timeZone': 'China Standard Time',
        },
    }

    internal_event = outlook_adapter._convert_outlook_event(remote_payload)

    assert internal_event['start_time'].startswith('2024-07-01T09:00:00')
    assert internal_event['start_time'].endswith('+08:00')
    assert internal_event['end_time'].startswith('2024-07-01T10:00:00')
    assert internal_event['end_time'].endswith('+08:00')

    calendar_event = CalendarEvent(
        id=internal_event['id'],
        title=internal_event['title'],
        event_type=internal_event['event_type'],
        start_time=internal_event['start_time'],
        end_time=internal_event['end_time'],
        location=internal_event['location'],
        attendees=internal_event['attendees'],
        description=internal_event['description'],
        reminder_minutes=internal_event['reminder_minutes'],
        recurrence_rule=internal_event['recurrence_rule'],
        source='outlook',
        external_id=internal_event['id'],
    )

    roundtrip_payload = outlook_adapter._convert_to_outlook_event(calendar_event)

    assert roundtrip_payload['start']['dateTime'] == '2024-07-01T09:00:00'
    assert roundtrip_payload['end']['dateTime'] == '2024-07-01T10:00:00'

    original_start = _build_remote_instant(
        outlook_adapter,
        remote_payload['start']['dateTime'],
        remote_payload['start']['timeZone'],
    )
    roundtrip_start = _build_remote_instant(
        outlook_adapter,
        roundtrip_payload['start']['dateTime'],
        roundtrip_payload['start']['timeZone'],
    )
    original_end = _build_remote_instant(
        outlook_adapter,
        remote_payload['end']['dateTime'],
        remote_payload['end']['timeZone'],
    )
    roundtrip_end = _build_remote_instant(
        outlook_adapter,
        roundtrip_payload['end']['dateTime'],
        roundtrip_payload['end']['timeZone'],
    )

    assert roundtrip_start == original_start
    assert roundtrip_end == original_end


def test_outlook_event_roundtrip_with_original_timezone(outlook_adapter):
    remote_payload = {
        'id': 'evt-002',
        'subject': 'Fallback Zone',
        'start': {
            'dateTime': '2024-12-01T09:30:00.0000000',
        },
        'end': {
            'dateTime': '2024-12-01T10:45:00.0000000',
        },
        'originalStartTimeZone': 'Pacific Standard Time',
    }

    internal_event = outlook_adapter._convert_outlook_event(remote_payload)

    assert internal_event['start_time'].startswith('2024-12-01T09:30:00')
    assert internal_event['start_time'].endswith('-08:00')
    assert internal_event['end_time'].startswith('2024-12-01T10:45:00')
    assert internal_event['end_time'].endswith('-08:00')

    calendar_event = CalendarEvent(
        id=internal_event['id'],
        title=internal_event['title'],
        event_type=internal_event['event_type'],
        start_time=internal_event['start_time'],
        end_time=internal_event['end_time'],
        location=internal_event['location'],
        attendees=internal_event['attendees'],
        description=internal_event['description'],
        reminder_minutes=internal_event['reminder_minutes'],
        recurrence_rule=internal_event['recurrence_rule'],
        source='outlook',
        external_id=internal_event['id'],
    )

    roundtrip_payload = outlook_adapter._convert_to_outlook_event(calendar_event)

    assert roundtrip_payload['start']['dateTime'] == '2024-12-01T09:30:00'
    assert roundtrip_payload['end']['dateTime'] == '2024-12-01T10:45:00'

    expected_identifier = remote_payload['start'].get(
        'timeZone', remote_payload['originalStartTimeZone']
    )
    original_start = _build_remote_instant(
        outlook_adapter,
        remote_payload['start']['dateTime'],
        expected_identifier,
    )
    original_end = _build_remote_instant(
        outlook_adapter,
        remote_payload['end']['dateTime'],
        expected_identifier,
    )
    roundtrip_start = _build_remote_instant(
        outlook_adapter,
        roundtrip_payload['start']['dateTime'],
        roundtrip_payload['start']['timeZone'],
    )
    roundtrip_end = _build_remote_instant(
        outlook_adapter,
        roundtrip_payload['end']['dateTime'],
        roundtrip_payload['end']['timeZone'],
    )

    assert roundtrip_start == original_start
    assert roundtrip_end == original_end


def test_outlook_all_day_event_conversion(outlook_adapter):
    remote_payload = {
        'id': 'evt-003',
        'subject': 'All Day',
        'isAllDay': True,
        'start': {
            'dateTime': '2024-08-15T00:00:00',
            'timeZone': 'UTC',
        },
        'end': {
            'dateTime': '2024-08-16T00:00:00',
            'timeZone': 'UTC',
        },
    }

    internal_event = outlook_adapter._convert_outlook_event(remote_payload)

    assert internal_event['start_time'] == '2024-08-15'
    assert internal_event['end_time'] == '2024-08-16'
=======
    assert payload['end']['timeZone'] == 'UTC+02:00'
    assert payload['end']['dateTime'] == '2024-07-01T10:30:00'


def test_outlook_convert_removed_event(outlook_adapter):
    outlook_payload = {
        'id': 'evt-deleted',
        '@removed': {'reason': 'deleted'},
    }

    converted = outlook_adapter._convert_outlook_event(outlook_payload)

    assert converted == {'id': 'evt-deleted', 'deleted': True}


def test_outlook_fetch_events_tracks_deletions(monkeypatch, outlook_adapter):
    payload = {
        'value': [
            {
                'id': 'evt-deleted',
                '@removed': {'reason': 'deleted'},
            },
            {
                'id': 'evt-active',
                'subject': 'Meeting',
                'start': {'dateTime': '2024-08-01T09:00:00'},
                'end': {'dateTime': '2024-08-01T10:00:00'},
                'attendees': [],
            },
        ],
        '@odata.deltaLink': 'delta-token',
    }

    class DummyResponse:
        def __init__(self, data):
            self._data = data

        def json(self):
            return self._data

    def fake_api_request(method, url, **kwargs):
        assert method == 'GET'
        return DummyResponse(payload)

    monkeypatch.setattr(outlook_adapter, 'api_request', fake_api_request)

    result = outlook_adapter.fetch_events(last_sync_token='https://delta-link')

    assert result['deleted'] == ['evt-deleted']
    assert [event['id'] for event in result['events']] == ['evt-active']
    assert result['sync_token'] == 'delta-token'
>>>>>>> cca8500c
<|MERGE_RESOLUTION|>--- conflicted
+++ resolved
@@ -234,165 +234,6 @@
 
     assert payload['start']['timeZone'] == 'UTC+02:00'
     assert payload['start']['dateTime'] == '2024-07-01T09:00:00'
-<<<<<<< HEAD
-    assert payload['end']['timeZone'] == 'UTC+02'
-    assert payload['end']['dateTime'] == '2024-07-01T10:30:00'
-
-
-def test_outlook_event_roundtrip_with_explicit_timezone(outlook_adapter):
-    remote_payload = {
-        'id': 'evt-001',
-        'subject': 'Remote Meeting',
-        'start': {
-            'dateTime': '2024-07-01T09:00:00.0000000',
-            'timeZone': 'China Standard Time',
-        },
-        'end': {
-            'dateTime': '2024-07-01T10:00:00.0000000',
-            'timeZone': 'China Standard Time',
-        },
-    }
-
-    internal_event = outlook_adapter._convert_outlook_event(remote_payload)
-
-    assert internal_event['start_time'].startswith('2024-07-01T09:00:00')
-    assert internal_event['start_time'].endswith('+08:00')
-    assert internal_event['end_time'].startswith('2024-07-01T10:00:00')
-    assert internal_event['end_time'].endswith('+08:00')
-
-    calendar_event = CalendarEvent(
-        id=internal_event['id'],
-        title=internal_event['title'],
-        event_type=internal_event['event_type'],
-        start_time=internal_event['start_time'],
-        end_time=internal_event['end_time'],
-        location=internal_event['location'],
-        attendees=internal_event['attendees'],
-        description=internal_event['description'],
-        reminder_minutes=internal_event['reminder_minutes'],
-        recurrence_rule=internal_event['recurrence_rule'],
-        source='outlook',
-        external_id=internal_event['id'],
-    )
-
-    roundtrip_payload = outlook_adapter._convert_to_outlook_event(calendar_event)
-
-    assert roundtrip_payload['start']['dateTime'] == '2024-07-01T09:00:00'
-    assert roundtrip_payload['end']['dateTime'] == '2024-07-01T10:00:00'
-
-    original_start = _build_remote_instant(
-        outlook_adapter,
-        remote_payload['start']['dateTime'],
-        remote_payload['start']['timeZone'],
-    )
-    roundtrip_start = _build_remote_instant(
-        outlook_adapter,
-        roundtrip_payload['start']['dateTime'],
-        roundtrip_payload['start']['timeZone'],
-    )
-    original_end = _build_remote_instant(
-        outlook_adapter,
-        remote_payload['end']['dateTime'],
-        remote_payload['end']['timeZone'],
-    )
-    roundtrip_end = _build_remote_instant(
-        outlook_adapter,
-        roundtrip_payload['end']['dateTime'],
-        roundtrip_payload['end']['timeZone'],
-    )
-
-    assert roundtrip_start == original_start
-    assert roundtrip_end == original_end
-
-
-def test_outlook_event_roundtrip_with_original_timezone(outlook_adapter):
-    remote_payload = {
-        'id': 'evt-002',
-        'subject': 'Fallback Zone',
-        'start': {
-            'dateTime': '2024-12-01T09:30:00.0000000',
-        },
-        'end': {
-            'dateTime': '2024-12-01T10:45:00.0000000',
-        },
-        'originalStartTimeZone': 'Pacific Standard Time',
-    }
-
-    internal_event = outlook_adapter._convert_outlook_event(remote_payload)
-
-    assert internal_event['start_time'].startswith('2024-12-01T09:30:00')
-    assert internal_event['start_time'].endswith('-08:00')
-    assert internal_event['end_time'].startswith('2024-12-01T10:45:00')
-    assert internal_event['end_time'].endswith('-08:00')
-
-    calendar_event = CalendarEvent(
-        id=internal_event['id'],
-        title=internal_event['title'],
-        event_type=internal_event['event_type'],
-        start_time=internal_event['start_time'],
-        end_time=internal_event['end_time'],
-        location=internal_event['location'],
-        attendees=internal_event['attendees'],
-        description=internal_event['description'],
-        reminder_minutes=internal_event['reminder_minutes'],
-        recurrence_rule=internal_event['recurrence_rule'],
-        source='outlook',
-        external_id=internal_event['id'],
-    )
-
-    roundtrip_payload = outlook_adapter._convert_to_outlook_event(calendar_event)
-
-    assert roundtrip_payload['start']['dateTime'] == '2024-12-01T09:30:00'
-    assert roundtrip_payload['end']['dateTime'] == '2024-12-01T10:45:00'
-
-    expected_identifier = remote_payload['start'].get(
-        'timeZone', remote_payload['originalStartTimeZone']
-    )
-    original_start = _build_remote_instant(
-        outlook_adapter,
-        remote_payload['start']['dateTime'],
-        expected_identifier,
-    )
-    original_end = _build_remote_instant(
-        outlook_adapter,
-        remote_payload['end']['dateTime'],
-        expected_identifier,
-    )
-    roundtrip_start = _build_remote_instant(
-        outlook_adapter,
-        roundtrip_payload['start']['dateTime'],
-        roundtrip_payload['start']['timeZone'],
-    )
-    roundtrip_end = _build_remote_instant(
-        outlook_adapter,
-        roundtrip_payload['end']['dateTime'],
-        roundtrip_payload['end']['timeZone'],
-    )
-
-    assert roundtrip_start == original_start
-    assert roundtrip_end == original_end
-
-
-def test_outlook_all_day_event_conversion(outlook_adapter):
-    remote_payload = {
-        'id': 'evt-003',
-        'subject': 'All Day',
-        'isAllDay': True,
-        'start': {
-            'dateTime': '2024-08-15T00:00:00',
-            'timeZone': 'UTC',
-        },
-        'end': {
-            'dateTime': '2024-08-16T00:00:00',
-            'timeZone': 'UTC',
-        },
-    }
-
-    internal_event = outlook_adapter._convert_outlook_event(remote_payload)
-
-    assert internal_event['start_time'] == '2024-08-15'
-    assert internal_event['end_time'] == '2024-08-16'
-=======
     assert payload['end']['timeZone'] == 'UTC+02:00'
     assert payload['end']['dateTime'] == '2024-07-01T10:30:00'
 
@@ -443,5 +284,4 @@
 
     assert result['deleted'] == ['evt-deleted']
     assert [event['id'] for event in result['events']] == ['evt-active']
-    assert result['sync_token'] == 'delta-token'
->>>>>>> cca8500c
+    assert result['sync_token'] == 'delta-token'