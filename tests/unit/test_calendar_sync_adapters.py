"""Unit tests for calendar synchronization adapters time handling."""

import sys
from datetime import datetime
from pathlib import Path
import types

import pytest
from typing import Optional

from zoneinfo import ZoneInfo


PROJECT_ROOT = Path(__file__).resolve().parents[2]
if str(PROJECT_ROOT) not in sys.path:
    sys.path.insert(0, str(PROJECT_ROOT))

from tests.unit.test_transcription_manager_failure import _ensure_cryptography_stubs


_ensure_cryptography_stubs()


def _ensure_httpx_stub():
    if 'httpx' in sys.modules:
        return

    httpx_module = types.ModuleType('httpx')

    class Response:
        def __init__(self, status_code: int = 200, *, headers: Optional[dict] = None):
            self.status_code = status_code
            self.headers = headers or {}

        def raise_for_status(self):
            if 400 <= self.status_code:
                raise HTTPStatusError("HTTP error", response=self)

        def json(self):  # pragma: no cover - default stub behaviour
            return {}

    class Client:
        def __init__(self, **kwargs):  # noqa: D401 - stub
            self._responses = []

        def request(self, method, url, **kwargs):  # noqa: D401 - stub
            response = Response()
            self._responses.append((method, url, kwargs))
            return response

        def post(self, url, **kwargs):  # noqa: D401 - stub
            return self.request('POST', url, **kwargs)

        def close(self):  # noqa: D401 - stub
            return None

    class HTTPStatusError(Exception):
        def __init__(self, message: str = '', response=None):
            super().__init__(message)
            self.response = response

    class HTTPError(Exception):
        pass

    class ConnectError(HTTPError):
        pass

    class TimeoutException(HTTPError):
        pass

    class NetworkError(HTTPError):
        pass

    httpx_module.Client = Client
    httpx_module.Response = Response
    httpx_module.HTTPStatusError = HTTPStatusError
    httpx_module.HTTPError = HTTPError
    httpx_module.ConnectError = ConnectError
    httpx_module.TimeoutException = TimeoutException
    httpx_module.NetworkError = NetworkError
    sys.modules['httpx'] = httpx_module


_ensure_httpx_stub()

from data.database.models import CalendarEvent
from engines.calendar_sync.google_calendar import GoogleCalendarAdapter
from engines.calendar_sync.outlook_calendar import OutlookCalendarAdapter


@pytest.fixture
def google_adapter():
    return GoogleCalendarAdapter('id', 'secret')


@pytest.fixture
def outlook_adapter():
    adapter = OutlookCalendarAdapter('id', 'secret')
    adapter._iana_to_windows_map = {
        'UTC': 'UTC',
        'Etc/UTC': 'UTC',
        'Asia/Shanghai': 'China Standard Time',
        'Europe/Paris': 'Romance Standard Time',
        'America/Sao_Paulo': 'E. South America Standard Time',
        'Africa/Nairobi': 'E. Africa Standard Time',
    }
    adapter._timezone_map_loaded = True
    return adapter


def _build_event(start: str, end: str) -> CalendarEvent:
    return CalendarEvent(
        title='Sample',
        start_time=start,
        end_time=end,
    )


def test_google_convert_naive_datetime(monkeypatch, google_adapter):
    monkeypatch.setenv('ECHONOTE_LOCAL_TIMEZONE', 'Asia/Shanghai')
    event = _build_event('2024-07-01T09:00:00', '2024-07-01T10:00:00')

    payload = google_adapter._convert_to_google_event(event)

    assert payload['start']['timeZone'] == 'Asia/Shanghai'
    assert payload['start']['dateTime'].endswith('+08:00')
    assert payload['end']['timeZone'] == 'Asia/Shanghai'
    assert payload['end']['dateTime'].endswith('+08:00')


def test_google_convert_utc_datetime(monkeypatch, google_adapter):
    monkeypatch.delenv('ECHONOTE_LOCAL_TIMEZONE', raising=False)
    event = _build_event('2024-07-01T01:00:00Z', '2024-07-01T02:00:00Z')

    payload = google_adapter._convert_to_google_event(event)

    assert payload['start']['timeZone'] == 'UTC'
    assert payload['start']['dateTime'].endswith('+00:00')
    assert payload['end']['timeZone'] == 'UTC'
    assert payload['end']['dateTime'].endswith('+00:00')


def test_google_convert_offset_datetime(monkeypatch, google_adapter):
    monkeypatch.delenv('ECHONOTE_LOCAL_TIMEZONE', raising=False)
    event = _build_event(
        '2024-07-01T09:00:00+02:00',
        '2024-07-01T10:30:00+02:00',
    )

    payload = google_adapter._convert_to_google_event(event)

    assert payload['start']['timeZone'] == 'UTC+02:00'
    assert payload['start']['dateTime'].endswith('+02:00')
    assert payload['end']['timeZone'] == 'UTC+02:00'
    assert payload['end']['dateTime'].endswith('+02:00')


def test_outlook_convert_naive_datetime(monkeypatch, outlook_adapter):
    monkeypatch.setenv('ECHONOTE_LOCAL_TIMEZONE', 'Asia/Shanghai')
    event = _build_event('2024-07-01T09:00:00', '2024-07-01T10:00:00')

    payload = outlook_adapter._convert_to_outlook_event(event)

    assert payload['start']['timeZone'] == 'China Standard Time'
    assert payload['start']['dateTime'] == '2024-07-01T09:00:00'
    assert payload['end']['timeZone'] == 'China Standard Time'
    assert payload['end']['dateTime'] == '2024-07-01T10:00:00'


def test_outlook_convert_utc_datetime(monkeypatch, outlook_adapter):
    monkeypatch.delenv('ECHONOTE_LOCAL_TIMEZONE', raising=False)
    event = _build_event('2024-07-01T01:00:00Z', '2024-07-01T02:00:00Z')

    payload = outlook_adapter._convert_to_outlook_event(event)

    assert payload['start']['timeZone'] == 'UTC'
    assert payload['start']['dateTime'] == '2024-07-01T01:00:00'
    assert payload['end']['timeZone'] == 'UTC'
    assert payload['end']['dateTime'] == '2024-07-01T02:00:00'


def test_outlook_convert_offset_datetime(monkeypatch, outlook_adapter):
    monkeypatch.delenv('ECHONOTE_LOCAL_TIMEZONE', raising=False)
    event = _build_event(
        '2024-07-01T09:00:00+02:00',
        '2024-07-01T10:30:00+02:00',
    )

    payload = outlook_adapter._convert_to_outlook_event(event)

    assert payload['start']['timeZone'] == 'UTC+02:00'
    assert payload['start']['dateTime'] == '2024-07-01T09:00:00'
    assert payload['end']['timeZone'] == 'UTC+02:00'
    assert payload['end']['dateTime'] == '2024-07-01T10:30:00'


def test_outlook_convert_iana_paris(outlook_adapter):
    event = CalendarEvent(
        title='Sample',
        start_time=datetime(2024, 7, 1, 9, 0, tzinfo=ZoneInfo('Europe/Paris')),
        end_time=datetime(2024, 7, 1, 10, 0, tzinfo=ZoneInfo('Europe/Paris')),
    )

    payload = outlook_adapter._convert_to_outlook_event(event)

    assert payload['start']['timeZone'] == 'Romance Standard Time'
    assert payload['start']['dateTime'] == '2024-07-01T09:00:00'
    assert payload['end']['timeZone'] == 'Romance Standard Time'
    assert payload['end']['dateTime'] == '2024-07-01T10:00:00'


def test_outlook_convert_iana_sao_paulo(outlook_adapter):
    event = CalendarEvent(
        title='Sample',
        start_time=datetime(2024, 7, 1, 9, 0, tzinfo=ZoneInfo('America/Sao_Paulo')),
        end_time=datetime(2024, 7, 1, 10, 0, tzinfo=ZoneInfo('America/Sao_Paulo')),
    )

    payload = outlook_adapter._convert_to_outlook_event(event)

    assert payload['start']['timeZone'] == 'E. South America Standard Time'
    assert payload['start']['dateTime'] == '2024-07-01T09:00:00'
    assert payload['end']['timeZone'] == 'E. South America Standard Time'
    assert payload['end']['dateTime'] == '2024-07-01T10:00:00'


def test_outlook_convert_iana_nairobi(outlook_adapter):
    event = CalendarEvent(
        title='Sample',
        start_time=datetime(2024, 7, 1, 9, 0, tzinfo=ZoneInfo('Africa/Nairobi')),
        end_time=datetime(2024, 7, 1, 10, 0, tzinfo=ZoneInfo('Africa/Nairobi')),
    )

    payload = outlook_adapter._convert_to_outlook_event(event)

    assert payload['start']['timeZone'] == 'E. Africa Standard Time'
    assert payload['start']['dateTime'] == '2024-07-01T09:00:00'
<<<<<<< HEAD
    assert payload['end']['timeZone'] == 'E. Africa Standard Time'
    assert payload['end']['dateTime'] == '2024-07-01T10:00:00'
=======
    assert payload['end']['timeZone'] == 'UTC+02'
    assert payload['end']['dateTime'] == '2024-07-01T10:30:00'


def test_outlook_convert_removed_event(outlook_adapter):
    outlook_payload = {
        'id': 'evt-deleted',
        '@removed': {'reason': 'deleted'},
    }

    converted = outlook_adapter._convert_outlook_event(outlook_payload)

    assert converted == {'id': 'evt-deleted', 'deleted': True}


def test_outlook_fetch_events_tracks_deletions(monkeypatch, outlook_adapter):
    payload = {
        'value': [
            {
                'id': 'evt-deleted',
                '@removed': {'reason': 'deleted'},
            },
            {
                'id': 'evt-active',
                'subject': 'Meeting',
                'start': {'dateTime': '2024-08-01T09:00:00'},
                'end': {'dateTime': '2024-08-01T10:00:00'},
                'attendees': [],
            },
        ],
        '@odata.deltaLink': 'delta-token',
    }

    class DummyResponse:
        def __init__(self, data):
            self._data = data

        def json(self):
            return self._data

    def fake_api_request(method, url, **kwargs):
        assert method == 'GET'
        return DummyResponse(payload)

    monkeypatch.setattr(outlook_adapter, 'api_request', fake_api_request)

    result = outlook_adapter.fetch_events(last_sync_token='https://delta-link')

    assert result['deleted'] == ['evt-deleted']
    assert [event['id'] for event in result['events']] == ['evt-active']
    assert result['sync_token'] == 'delta-token'
>>>>>>> 18d55571
<|MERGE_RESOLUTION|>--- conflicted
+++ resolved
@@ -191,55 +191,6 @@
     assert payload['start']['timeZone'] == 'UTC+02:00'
     assert payload['start']['dateTime'] == '2024-07-01T09:00:00'
     assert payload['end']['timeZone'] == 'UTC+02:00'
-    assert payload['end']['dateTime'] == '2024-07-01T10:30:00'
-
-
-def test_outlook_convert_iana_paris(outlook_adapter):
-    event = CalendarEvent(
-        title='Sample',
-        start_time=datetime(2024, 7, 1, 9, 0, tzinfo=ZoneInfo('Europe/Paris')),
-        end_time=datetime(2024, 7, 1, 10, 0, tzinfo=ZoneInfo('Europe/Paris')),
-    )
-
-    payload = outlook_adapter._convert_to_outlook_event(event)
-
-    assert payload['start']['timeZone'] == 'Romance Standard Time'
-    assert payload['start']['dateTime'] == '2024-07-01T09:00:00'
-    assert payload['end']['timeZone'] == 'Romance Standard Time'
-    assert payload['end']['dateTime'] == '2024-07-01T10:00:00'
-
-
-def test_outlook_convert_iana_sao_paulo(outlook_adapter):
-    event = CalendarEvent(
-        title='Sample',
-        start_time=datetime(2024, 7, 1, 9, 0, tzinfo=ZoneInfo('America/Sao_Paulo')),
-        end_time=datetime(2024, 7, 1, 10, 0, tzinfo=ZoneInfo('America/Sao_Paulo')),
-    )
-
-    payload = outlook_adapter._convert_to_outlook_event(event)
-
-    assert payload['start']['timeZone'] == 'E. South America Standard Time'
-    assert payload['start']['dateTime'] == '2024-07-01T09:00:00'
-    assert payload['end']['timeZone'] == 'E. South America Standard Time'
-    assert payload['end']['dateTime'] == '2024-07-01T10:00:00'
-
-
-def test_outlook_convert_iana_nairobi(outlook_adapter):
-    event = CalendarEvent(
-        title='Sample',
-        start_time=datetime(2024, 7, 1, 9, 0, tzinfo=ZoneInfo('Africa/Nairobi')),
-        end_time=datetime(2024, 7, 1, 10, 0, tzinfo=ZoneInfo('Africa/Nairobi')),
-    )
-
-    payload = outlook_adapter._convert_to_outlook_event(event)
-
-    assert payload['start']['timeZone'] == 'E. Africa Standard Time'
-    assert payload['start']['dateTime'] == '2024-07-01T09:00:00'
-<<<<<<< HEAD
-    assert payload['end']['timeZone'] == 'E. Africa Standard Time'
-    assert payload['end']['dateTime'] == '2024-07-01T10:00:00'
-=======
-    assert payload['end']['timeZone'] == 'UTC+02'
     assert payload['end']['dateTime'] == '2024-07-01T10:30:00'
 
 
@@ -289,5 +240,4 @@
 
     assert result['deleted'] == ['evt-deleted']
     assert [event['id'] for event in result['events']] == ['evt-active']
-    assert result['sync_token'] == 'delta-token'
->>>>>>> 18d55571
+    assert result['sync_token'] == 'delta-token'