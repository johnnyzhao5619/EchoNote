import math
from datetime import datetime, timedelta
from types import MethodType

import pytest

PyQt6 = pytest.importorskip("PyQt6")
from PyQt6.QtCore import Qt, QDate
from PyQt6.QtWidgets import QApplication, QDialog, QWidget

from data.database.models import CalendarEvent

from ui.timeline.audio_player import AudioPlayerDialog
from ui.timeline.event_card import CurrentTimeIndicator
from ui.timeline.widget import TimelineWidget
from utils.i18n import I18nQtManager
from core.timeline.manager import to_local_naive


class DummyTimelineManager:
    """Provide the minimal timeline manager API used by the widget."""

    def get_timeline_events(self, **_):
        current = datetime.now().isoformat()
        return {
            "current_time": current,
            "past_events": [],
            "future_events": [],
            "has_more": False,
        }

    def search_events(self, *_args, **_kwargs):
        return []

    def _get_auto_task_map(self, *_):
        return {}

    def set_auto_task(self, *_):
        return None


class RecordingTimelineManager(DummyTimelineManager):
    """Timeline manager that records pagination arguments for assertions."""

    def __init__(self):
        self.calls = []

    def get_timeline_events(self, **kwargs):
        self.calls.append(kwargs)
        return super().get_timeline_events(**kwargs)


<<<<<<< HEAD
class SlowTimelineManager(DummyTimelineManager):
    """Timeline manager that triggers a refresh while loading."""

    def __init__(self):
        super().__init__()
        self.calls = []
        self.refresh_callback = None
        self._triggered = False

    def get_timeline_events(self, **kwargs):
        self.calls.append(kwargs)
        if self.refresh_callback and not self._triggered:
            self._triggered = True
            self.refresh_callback()
        return super().get_timeline_events(**kwargs)
=======
class RecordingEventTimelineManager(RecordingTimelineManager):
    """Recording manager that always returns a single past event."""

    def __init__(self, event):
        super().__init__()
        self._event = event

    def get_timeline_events(self, **kwargs):
        self.calls.append(kwargs)
        current = datetime.now().isoformat()
        return {
            "current_time": current,
            "past_events": [
                {"event": self._event, "artifacts": {}},
            ],
            "future_events": [],
            "has_more": False,
        }
>>>>>>> fdbe91df


class _StubSettingsManager:
    """Minimal settings facade exposing timeline preferences."""

    def __init__(self, values):
        self._values = dict(values)

    def get_setting(self, key):
        return self._values.get(key)


class FlakyTimelineManager(DummyTimelineManager):
    """Timeline manager that can simulate failures after a successful load."""

    def __init__(self, event):
        self._event = event
        self.fail_requests = False

    def get_timeline_events(self, **_):
        if self.fail_requests:
            raise RuntimeError("timeline fetch failed")

        current = datetime.now().isoformat()
        return {
            "current_time": current,
            "past_events": [
                {"event": self._event, "artifacts": {}},
            ],
            "future_events": [],
            "has_more": False,
        }


class AutoTaskFailureTimelineManager(DummyTimelineManager):
    """Timeline manager that simulates auto-task persistence failures."""

    def __init__(self, event, persisted_config=None):
        self._event = event
        self.persisted_config = persisted_config or {
            "enable_transcription": False,
            "enable_recording": False,
            "transcription_language": None,
            "enable_translation": False,
            "translation_target_language": None,
        }
        self.get_auto_task_calls = []

    def get_timeline_events(self, **_):
        current = datetime.now().isoformat()
        return {
            "current_time": current,
            "past_events": [],
            "future_events": [
                {"event": self._event, "auto_tasks": dict(self.persisted_config)},
            ],
            "has_more": False,
        }

    def set_auto_task(self, *_):
        raise RuntimeError("save failed")

    def get_auto_task(self, event_id):
        self.get_auto_task_calls.append(event_id)
        return dict(self.persisted_config)

    def _default_auto_task_config(self):
        return {
            "enable_transcription": False,
            "enable_recording": False,
            "transcription_language": None,
            "enable_translation": False,
            "translation_target_language": None,
        }


class CapturingAutoTaskTimelineManager(DummyTimelineManager):
    """Timeline manager that records auto-task updates for assertions."""

    def __init__(self, event, initial_config):
        self._event = event
        self.initial_config = dict(initial_config)
        self.saved_configs = []

    def get_timeline_events(self, **_):
        current = datetime.now().isoformat()
        return {
            "current_time": current,
            "past_events": [],
            "future_events": [
                {"event": self._event, "auto_tasks": dict(self.initial_config)},
            ],
            "has_more": False,
        }

    def set_auto_task(self, event_id, config):
        self.saved_configs.append((event_id, dict(config)))


@pytest.fixture(scope="module")
def qapp():
    app = QApplication.instance()
    if app is None:
        app = QApplication([])
    yield app


def test_timeline_uses_settings_preferences(monkeypatch, qapp):
    monkeypatch.setattr(
        "ui.timeline.widget.QTimer.singleShot",
        staticmethod(lambda *_: None),
    )

    manager = RecordingTimelineManager()
    i18n = I18nQtManager(default_language="en_US")
    settings = _StubSettingsManager(
        {
            "timeline.past_days": 7,
            "timeline.future_days": 5,
            "timeline.page_size": 12,
        }
    )

    widget = TimelineWidget(
        manager,
        i18n,
        settings_manager=settings,
    )

    try:
        assert widget.past_days == 7
        assert widget.future_days == 5
        assert widget.page_size == 12

        today = QDate.currentDate()
        assert widget.start_date_edit.date() == today.addDays(-7)
        assert widget.end_date_edit.date() == today.addDays(5)

        widget.past_days = 10.75
        widget.future_days = -3
        widget.sync_date_filters_with_preferences()

        today = QDate.currentDate()
        assert widget.start_date_edit.date() == today.addDays(-10)
        assert widget.end_date_edit.date() == today

        widget.load_timeline_events()

        assert manager.calls, "Expected timeline manager to be invoked"
        call_kwargs = manager.calls[-1]
        assert call_kwargs["past_days"] == 7
        assert call_kwargs["future_days"] == 5
        assert call_kwargs["page_size"] == 12
    finally:
        widget.deleteLater()


def test_date_filters_expand_query_window(monkeypatch, qapp):
    monkeypatch.setattr(
        "ui.timeline.widget.QTimer.singleShot",
        staticmethod(lambda *_: None),
    )

    manager = RecordingTimelineManager()
    i18n = I18nQtManager(default_language="en_US")
    settings = _StubSettingsManager(
        {
            "timeline.past_days": 7,
            "timeline.future_days": 5,
            "timeline.page_size": 20,
        }
    )

    widget = TimelineWidget(
        manager,
        i18n,
        settings_manager=settings,
    )

    try:
        # Initial load respects preferences
        widget.load_timeline_events()
        assert manager.calls, "Expected an initial load"
        baseline = manager.calls[-1]
        assert baseline["past_days"] == 7
        assert baseline["future_days"] == 5

        today = QDate.currentDate()
        extended_start = today.addDays(-60)
        extended_end = today.addDays(45)

        prev_start_block = widget.start_date_edit.blockSignals(True)
        prev_end_block = widget.end_date_edit.blockSignals(True)
        try:
            widget.start_date_edit.setDate(extended_start)
            widget.end_date_edit.setDate(extended_end)
        finally:
            widget.start_date_edit.blockSignals(prev_start_block)
            widget.end_date_edit.blockSignals(prev_end_block)

        widget._on_filter_changed()

        assert len(manager.calls) >= 2, "Expected filter change to reload timeline"
        expanded = manager.calls[-1]
        center_time = expanded["center_time"]

        start_dt = to_local_naive(widget.current_filters["start_date"])
        end_dt = to_local_naive(widget.current_filters["end_date"])

        seconds_per_day = 24 * 60 * 60
        required_past = math.ceil(
            max(0.0, (center_time - start_dt).total_seconds()) / seconds_per_day
        )
        required_future = math.ceil(
            max(0.0, (end_dt - center_time).total_seconds()) / seconds_per_day
        )

        assert expanded["past_days"] == max(widget.past_days, required_past)
        assert expanded["future_days"] == max(widget.future_days, required_future)
    finally:
        widget.deleteLater()


def test_filter_swaps_inverted_dates(monkeypatch, qapp):
    monkeypatch.setattr(
        "ui.timeline.widget.QTimer.singleShot",
        staticmethod(lambda *_: None),
    )

    now = datetime.now()
    event = CalendarEvent(
        id="event-swapped",
        title="Order corrected",
        start_time=(now - timedelta(hours=2)).isoformat(),
        end_time=(now - timedelta(hours=1)).isoformat(),
    )

    manager = RecordingEventTimelineManager(event)
    i18n = I18nQtManager(default_language="en_US")
    widget = TimelineWidget(manager, i18n)

    try:
        later = QDate.currentDate()
        earlier = later.addDays(-5)

        prev_start_blocked = widget.start_date_edit.blockSignals(True)
        prev_end_blocked = widget.end_date_edit.blockSignals(True)
        try:
            widget.start_date_edit.setDate(later)
            widget.end_date_edit.setDate(earlier)
        finally:
            widget.start_date_edit.blockSignals(prev_start_blocked)
            widget.end_date_edit.blockSignals(prev_end_blocked)

        widget._on_filter_changed()

        assert manager.calls, "Expected timeline refresh after swapping dates"
        filters = manager.calls[-1]["filters"]
        assert filters is not None

        start_filter = to_local_naive(filters["start_date"])
        end_filter = to_local_naive(filters["end_date"])

        assert start_filter <= end_filter

        assert any(
            getattr(card, "event", None) and card.event.id == event.id
            for card in widget.event_cards
        )
    finally:
        widget.deleteLater()


class _DummyAudioDialog(QDialog):
    delete_on_close = True

    def __init__(self, file_path, _i18n, parent=None):
        super().__init__(parent)
        self.file_path = file_path
        self.show_count = 0
        self.raise_count = 0
        self.activate_count = 0
        self.setWindowModality(Qt.WindowModality.NonModal)
        self.setAttribute(
            Qt.WidgetAttribute.WA_DeleteOnClose,
            self.delete_on_close,
        )

    def show(self):
        self.show_count += 1
        super().show()

    def raise_(self):  # noqa: D401 - Qt API name
        self.raise_count += 1
        super().raise_()

    def activateWindow(self):  # noqa: N802 - Qt API name
        self.activate_count += 1
        super().activateWindow()


class _StubAudioPlayer(QWidget):
    """Minimal QWidget replacement for the audio player used in dialog tests."""

    def __init__(self, *_args, parent=None, **_kwargs):
        super().__init__(parent)
        self.cleanup_calls = 0

    def cleanup(self):
        self.cleanup_calls += 1

    def update_translations(self):
        return None


def test_search_always_refreshes_timeline(monkeypatch, qapp):
    monkeypatch.setattr(
        "ui.timeline.widget.QTimer.singleShot",
        staticmethod(lambda *_: None),
    )

    i18n = I18nQtManager(default_language="en_US")
    widget = TimelineWidget(DummyTimelineManager(), i18n)

    try:
        load_calls = []

        def _counted_load(self, reset=True):
            load_calls.append(reset)

        widget.load_timeline_events = MethodType(_counted_load, widget)

        widget.search_input.setText("meeting")
        widget._on_search()
        widget._on_search()

        assert load_calls == [True, True]
        assert widget.current_query == "meeting"
    finally:
        widget.deleteLater()
        qapp.processEvents()


def test_refresh_during_loading_schedules_follow_up(monkeypatch, qapp):
    scheduled_calls = []

    def fake_single_shot(delay, callback):
        scheduled_calls.append((delay, callback))
        return None

    monkeypatch.setattr(
        "ui.timeline.widget.QTimer.singleShot",
        staticmethod(fake_single_shot),
    )

    manager = SlowTimelineManager()
    i18n = I18nQtManager(default_language="en_US")
    widget = TimelineWidget(manager, i18n)

    try:
        scheduled_calls.clear()

        original_load = widget.load_timeline_events
        load_resets = []

        def counting_load(self, reset=True):
            load_resets.append(reset)
            return original_load(reset=reset)

        widget.load_timeline_events = MethodType(counting_load, widget)

        manager.refresh_callback = lambda: widget._refresh_timeline(reset=True)

        assert widget.load_timeline_events(reset=True)
        assert len(manager.calls) == 1

        zero_delay = [cb for delay, cb in scheduled_calls if delay == 0]
        assert zero_delay, "Expected pending refresh to be scheduled"

        scheduled_calls[:] = [item for item in scheduled_calls if item[0] != 0]
        for callback in zero_delay:
            callback()

        assert len(manager.calls) == 2
        assert load_resets == [True, True, True]
        assert widget._pending_refresh is None
    finally:
        widget.deleteLater()
        qapp.processEvents()


def test_refresh_failure_keeps_existing_cards(monkeypatch, qapp):
    monkeypatch.setattr(
        "ui.timeline.widget.QTimer.singleShot",
        staticmethod(lambda *_: None),
    )

    past_start = datetime.now() - timedelta(hours=2)
    past_end = past_start + timedelta(hours=1)
    event = CalendarEvent(
        id="event-past",
        title="Completed meeting",
        start_time=past_start.isoformat(),
        end_time=past_end.isoformat(),
    )

    manager = FlakyTimelineManager(event)
    i18n = I18nQtManager(default_language="en_US")
    widget = TimelineWidget(manager, i18n)

    try:
        assert widget.load_timeline_events(reset=True)
        qapp.processEvents()

        original_cards = list(widget.event_cards)
        original_event_ids = [
            card.event.id for card in original_cards if hasattr(card, "event")
        ]

        assert original_event_ids, "Expected at least one event card after load"

        manager.fail_requests = True

        assert not widget.load_timeline_events(reset=True)
        qapp.processEvents()

        remaining_event_ids = [
            card.event.id for card in widget.event_cards if hasattr(card, "event")
        ]

        assert remaining_event_ids == original_event_ids
        assert any(
            isinstance(card, CurrentTimeIndicator) for card in widget.event_cards
        )
    finally:
        widget.deleteLater()
        qapp.processEvents()


def test_future_event_order_keeps_nearest_next_to_indicator(monkeypatch, qapp):
    monkeypatch.setattr(
        "ui.timeline.widget.QTimer.singleShot",
        staticmethod(lambda *_: None),
    )

    now = datetime.now().astimezone()
    soon_event = CalendarEvent(
        id="event-soon",
        title="Soon meeting",
        start_time=(now + timedelta(minutes=15)).isoformat(),
        end_time=(now + timedelta(minutes=45)).isoformat(),
    )
    later_event = CalendarEvent(
        id="event-later",
        title="Later meeting",
        start_time=(now + timedelta(minutes=90)).isoformat(),
        end_time=(now + timedelta(minutes=120)).isoformat(),
    )

    class SearchTimelineManager(DummyTimelineManager):
        def search_events(self, *_args, **_kwargs):
            return [
                {"event": later_event, "auto_tasks": {}},
                {"event": soon_event, "auto_tasks": {}},
            ]

    i18n = I18nQtManager(default_language="en_US")
    widget = TimelineWidget(SearchTimelineManager(), i18n)

    try:
        widget.current_query = "meeting"
        widget.load_timeline_events(reset=True)

        indicator_index = next(
            i for i, card in enumerate(widget.event_cards)
            if isinstance(card, CurrentTimeIndicator)
        )

        assert indicator_index > 0, "indicator should follow future events"

        # The top of the future event stack should be the soonest meeting.
        top_card = widget.event_cards[0]
        assert getattr(top_card, "is_future", False)
        assert top_card.event.id == soon_event.id

        nearest_card = widget.event_cards[indicator_index - 1]
        assert getattr(nearest_card, "is_future", False)
        assert nearest_card.event.id == soon_event.id

        # Confirm indicator alignment inside the layout matches the list order.
        layout_index = widget.timeline_layout.indexOf(
            widget.event_cards[indicator_index]
        )
        assert layout_index == indicator_index
    finally:
        widget.deleteLater()
        qapp.processEvents()


def test_auto_task_failure_restores_ui(monkeypatch, qapp):
    monkeypatch.setattr(
        "ui.timeline.widget.QTimer.singleShot",
        staticmethod(lambda *_: None),
    )

    now = datetime.now().astimezone()
    future_event = CalendarEvent(
        id="event-future",
        title="Upcoming meeting",
        start_time=(now + timedelta(hours=1)).isoformat(),
        end_time=(now + timedelta(hours=2)).isoformat(),
    )

    manager = AutoTaskFailureTimelineManager(future_event)
    i18n = I18nQtManager(default_language="en_US")
    widget = TimelineWidget(manager, i18n)

    try:
        assert widget.load_timeline_events(reset=True)
        qapp.processEvents()

        card = widget.get_event_card_by_id(future_event.id)
        assert card is not None, "Expected future event card to be created"
        assert not card.transcription_checkbox.isChecked()

        warnings = []

        def fake_warning(parent, title, message):
            warnings.append((parent, title, message))
            return None

        monkeypatch.setattr(
            "ui.timeline.widget.QMessageBox.warning",
            staticmethod(fake_warning),
        )

        card.transcription_checkbox.setChecked(True)
        qapp.processEvents()

        assert not card.transcription_checkbox.isChecked()
        assert not card.recording_checkbox.isChecked()
        assert not card.translation_checkbox.isChecked()
        assert manager.get_auto_task_calls == [future_event.id]

        assert warnings, "Expected user-facing warning when saving fails"
        _, title, message = warnings[0]
        assert title == i18n.t("timeline.auto_task_save_failed_title")
        expected_prefix = i18n.t("timeline.auto_task_save_failed_message").split("\n")[0]
        assert expected_prefix in message
        assert "save failed" in message
    finally:
        widget.deleteLater()
        qapp.processEvents()


def test_transcription_language_preserved_on_toggle(monkeypatch, qapp):
    monkeypatch.setattr(
        "ui.timeline.widget.QTimer.singleShot",
        staticmethod(lambda *_: None),
    )

    now = datetime.now().astimezone()
    future_event = CalendarEvent(
        id="event-transcription",
        title="Language capture meeting",
        start_time=(now + timedelta(hours=3)).isoformat(),
        end_time=(now + timedelta(hours=4)).isoformat(),
    )

    i18n = I18nQtManager(default_language="en_US")
    initial_config = {
        "enable_transcription": True,
        "enable_recording": False,
        "transcription_language": i18n.default_language,
        "enable_translation": False,
        "translation_target_language": None,
    }

    manager = CapturingAutoTaskTimelineManager(future_event, initial_config)
    widget = TimelineWidget(manager, i18n)

    try:
        assert widget.load_timeline_events(reset=True)
        qapp.processEvents()

        card = widget.get_event_card_by_id(future_event.id)
        assert card is not None, "Expected future event card to be created"
        assert card.event_data["auto_tasks"]["transcription_language"] == i18n.default_language

        # Toggle recording to trigger an auto-task change emission.
        card.recording_checkbox.setChecked(True)
        qapp.processEvents()

        assert manager.saved_configs, "Expected auto-task update to be persisted"
        _, saved_config = manager.saved_configs[-1]
        assert saved_config["transcription_language"] == i18n.default_language
        assert card.event_data["auto_tasks"]["transcription_language"] == i18n.default_language
    finally:
        widget.deleteLater()
        qapp.processEvents()


def test_audio_dialogs_remain_non_modal_and_cached(monkeypatch, qapp, tmp_path):
    monkeypatch.setattr(
        "ui.timeline.widget.QTimer.singleShot",
        staticmethod(lambda *_: None),
    )
    monkeypatch.setattr(
        "ui.timeline.audio_player.AudioPlayerDialog",
        _DummyAudioDialog,
    )

    i18n = I18nQtManager(default_language="en_US")
    widget = TimelineWidget(DummyTimelineManager(), i18n)

    try:
        file_one = tmp_path / "first.wav"
        file_two = tmp_path / "second.wav"

        widget._on_view_recording(str(file_one))
        dialog_one = widget._audio_player_dialogs[str(file_one)]

        assert dialog_one.windowModality() == Qt.WindowModality.NonModal
        assert dialog_one.show_count == 1
        assert widget.isEnabled()

        widget._on_view_recording(str(file_one))
        assert widget._audio_player_dialogs[str(file_one)] is dialog_one
        assert dialog_one.show_count == 2
        assert dialog_one.raise_count == 1
        assert dialog_one.activate_count == 1

        widget._on_view_recording(str(file_two))
        dialog_two = widget._audio_player_dialogs[str(file_two)]

        assert dialog_two is not dialog_one
        assert widget.isEnabled()
        assert len(widget._audio_player_dialogs) == 2

        dialog_one.close()
        qapp.processEvents()

        assert str(file_one) not in widget._audio_player_dialogs
        assert str(file_two) in widget._audio_player_dialogs
    finally:
        widget.deleteLater()
        qapp.processEvents()


def test_view_recording_warns_when_audio_unavailable(monkeypatch, qapp, tmp_path):
    monkeypatch.setattr(
        "ui.timeline.widget.QTimer.singleShot",
        staticmethod(lambda *_: None),
    )

    def _raise_import_error(_name):
        raise ImportError("QtMultimedia is missing")

    monkeypatch.setattr(
        "ui.timeline.widget.importlib.import_module",
        _raise_import_error,
    )

    captured = []

    def _capture_warning(parent, title, message):
        captured.append((parent, title, message))

    monkeypatch.setattr(
        "ui.timeline.widget.QMessageBox.warning",
        _capture_warning,
    )

    i18n = I18nQtManager(default_language="en_US")
    widget = TimelineWidget(DummyTimelineManager(), i18n)

    try:
        file_path = tmp_path / "recording.wav"
        widget._on_view_recording(str(file_path))

        assert not widget._audio_player_dialogs
        assert captured, "Expected a warning dialog when audio is unavailable"
        _, title, message = captured[0]
        assert title == i18n.t('timeline.audio_player_unavailable_title')
        assert message == i18n.t('timeline.audio_player_unavailable_message')
    finally:
        widget.deleteLater()
        qapp.processEvents()


def test_transcript_dialogs_are_non_modal_and_cached(monkeypatch, qapp, tmp_path):
    monkeypatch.setattr(
        "ui.timeline.widget.QTimer.singleShot",
        staticmethod(lambda *_: None),
    )

    i18n = I18nQtManager(default_language="en_US")
    widget = TimelineWidget(DummyTimelineManager(), i18n)

    try:
        transcript_path = tmp_path / "transcript.txt"
        transcript_path.write_text("sample transcript", encoding="utf-8")

        widget._on_view_transcript(str(transcript_path))
        dialog = widget._text_viewer_dialogs[str(transcript_path)]

        assert dialog.windowModality() == Qt.WindowModality.NonModal
        assert not dialog.isModal()
        assert dialog.testAttribute(Qt.WidgetAttribute.WA_DeleteOnClose)

        widget._on_view_transcript(str(transcript_path))
        assert widget._text_viewer_dialogs[str(transcript_path)] is dialog

        dialog.close()
        qapp.processEvents()

        assert str(transcript_path) not in widget._text_viewer_dialogs
    finally:
        widget.deleteLater()
        qapp.processEvents()


def test_audio_dialog_cleanup_via_finished_signal(monkeypatch, qapp, tmp_path):
    monkeypatch.setattr(
        "ui.timeline.widget.QTimer.singleShot",
        staticmethod(lambda *_: None),
    )
    monkeypatch.setattr(
        "ui.timeline.audio_player.AudioPlayer",
        _StubAudioPlayer,
    )

    i18n = I18nQtManager(default_language="en_US")
    widget = TimelineWidget(DummyTimelineManager(), i18n)
    dialog = None

    try:
        file_path = tmp_path / "recording.wav"
        widget._on_view_recording(str(file_path))
        dialog = widget._audio_player_dialogs[str(file_path)]

        dialog.setAttribute(Qt.WidgetAttribute.WA_DeleteOnClose, False)
        assert not dialog.testAttribute(Qt.WidgetAttribute.WA_DeleteOnClose)

        finished_results = []
        destroyed_emissions = []

        dialog.finished.connect(lambda result: finished_results.append(result))
        dialog.destroyed.connect(lambda *_: destroyed_emissions.append(True))

        dialog.close_button.click()
        qapp.processEvents()

        assert finished_results, "close button should emit finished()"
        assert not destroyed_emissions, "cleanup should not rely on destroyed()"
        assert dialog.player.cleanup_calls == 1
        assert str(file_path) not in widget._audio_player_dialogs
    finally:
        if dialog is not None:
            dialog.deleteLater()
        widget.deleteLater()
        qapp.processEvents()


def test_audio_player_dialog_surfaces_missing_file_error(monkeypatch, qapp, tmp_path):
    missing_file = tmp_path / "missing.wav"

    captured_errors = []

    original_handler = AudioPlayerDialog._on_playback_error

    def capturing_handler(self, error_msg):
        captured_errors.append(error_msg)
        return original_handler(self, error_msg)

    monkeypatch.setattr(
        AudioPlayerDialog,
        "_on_playback_error",
        capturing_handler,
    )

    message_calls = []

    def fake_critical(parent, title, message):
        message_calls.append((parent, title, message))
        return None

    monkeypatch.setattr(
        "ui.timeline.audio_player.QMessageBox.critical",
        staticmethod(fake_critical),
    )

    i18n = I18nQtManager(default_language="en_US")
    dialog = AudioPlayerDialog(str(missing_file), i18n)

    try:
        qapp.processEvents()

        assert captured_errors, "Expected dialog to receive playback_error signal"
        error_msg = captured_errors[-1]
        assert str(missing_file) in error_msg

        assert message_calls, "Expected critical message box to be shown"
        _, title, body = message_calls[-1]
        assert title == i18n.t("common.error")
        assert error_msg in body
    finally:
        dialog.close()
        dialog.deleteLater()
        qapp.processEvents()


def test_pagination_failure_restores_state(monkeypatch, qapp):
    monkeypatch.setattr(
        "ui.timeline.widget.QTimer.singleShot",
        staticmethod(lambda *_: None),
    )

    class FailingPaginationManager(DummyTimelineManager):
        def __init__(self):
            self.calls = 0

        def get_timeline_events(self, **_kwargs):
            self.calls += 1
            if self.calls == 1:
                current = datetime.now().isoformat()
                return {
                    "current_time": current,
                    "past_events": [],
                    "future_events": [],
                    "has_more": True,
                }

            raise RuntimeError("pagination failed")

    i18n = I18nQtManager(default_language="en_US")
    manager = FailingPaginationManager()
    widget = TimelineWidget(manager, i18n)

    class _StubScrollBar:
        def maximum(self):
            return 100

    try:
        assert widget.load_timeline_events(reset=True)
        original_page = widget.current_page
        original_has_more = widget.has_more
        monkeypatch.setattr(
            widget.scroll_area,
            "verticalScrollBar",
            lambda: _StubScrollBar(),
        )

        widget._on_scroll(90)

        assert manager.calls == 2
        assert widget.current_page == original_page
        assert widget.has_more == original_has_more
    finally:
        widget.deleteLater()
        qapp.processEvents()<|MERGE_RESOLUTION|>--- conflicted
+++ resolved
@@ -50,7 +50,6 @@
         return super().get_timeline_events(**kwargs)
 
 
-<<<<<<< HEAD
 class SlowTimelineManager(DummyTimelineManager):
     """Timeline manager that triggers a refresh while loading."""
 
@@ -66,26 +65,6 @@
             self._triggered = True
             self.refresh_callback()
         return super().get_timeline_events(**kwargs)
-=======
-class RecordingEventTimelineManager(RecordingTimelineManager):
-    """Recording manager that always returns a single past event."""
-
-    def __init__(self, event):
-        super().__init__()
-        self._event = event
-
-    def get_timeline_events(self, **kwargs):
-        self.calls.append(kwargs)
-        current = datetime.now().isoformat()
-        return {
-            "current_time": current,
-            "past_events": [
-                {"event": self._event, "artifacts": {}},
-            ],
-            "future_events": [],
-            "has_more": False,
-        }
->>>>>>> fdbe91df
 
 
 class _StubSettingsManager:
