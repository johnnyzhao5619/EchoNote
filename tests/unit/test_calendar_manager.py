--- conflicted
+++ resolved
@@ -31,7 +31,6 @@
 
     psutil_module = types.ModuleType("psutil")
 
-<<<<<<< HEAD
     class _Process:
         def __init__(self, *args, **kwargs):
             pass
@@ -51,29 +50,10 @@
     psutil_module.Process = _Process
     psutil_module.cpu_count = lambda *args, **kwargs: 1  # noqa: E731 - simple stub
     psutil_module.virtual_memory = _virtual_memory
-=======
-    def _virtual_memory():
-        return types.SimpleNamespace(total=8 * 1024 ** 3)
-
-    def _cpu_count(logical: bool | None = True):  # pragma: no cover - simple stub
-        return 8 if logical else 4
-
-    def _disk_usage(_path):  # pragma: no cover - simple stub
-        return types.SimpleNamespace(total=1, used=0, free=1, percent=0.0)
-
-    def _cpu_percent(_interval=None):  # pragma: no cover - simple stub
-        return 0.0
-
-    psutil_module.virtual_memory = _virtual_memory
-    psutil_module.cpu_count = _cpu_count
-    psutil_module.disk_usage = _disk_usage
-    psutil_module.cpu_percent = _cpu_percent
->>>>>>> 59024364
 
     sys.modules["psutil"] = psutil_module
 
 
-<<<<<<< HEAD
 def _ensure_pyqt6_stub():
     if "PyQt6" in sys.modules:
         return
@@ -242,14 +222,6 @@
         sys.modules[
             "cryptography.hazmat.primitives.kdf.pbkdf2"
         ] = pbkdf2_module
-=======
-_ensure_psutil_stub()
-
-
-def _ensure_app_config_stub():
-    if "config.app_config" in sys.modules:
-        return
->>>>>>> 59024364
 
     app_config_module = types.ModuleType("config.app_config")
 
