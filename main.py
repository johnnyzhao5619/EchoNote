#!/usr/bin/env python3
"""
EchoNote - Intelligent Voice Transcription and Calendar Management Application

Main entry point for the application.
"""

import asyncio
import inspect
import sys
import traceback

from utils.logger import setup_logging
from utils.first_run_setup import FirstRunSetup
from config.app_config import ConfigManager
from utils.error_handler import ErrorHandler


# Global logger for exception hook
_logger = None


def _create_sync_scheduler(calendar_manager, sync_interval):
    """Create sync scheduler (for background initialization)."""
    from core.calendar.sync_scheduler import SyncScheduler
    return SyncScheduler(calendar_manager, sync_interval)


def _create_auto_task_scheduler(
    timeline_manager,
    realtime_recorder,
    db,
    file_manager,
    reminder_minutes,
    settings_manager,
    i18n_manager=None,
):
    """Create auto task scheduler (for background initialization)."""
    from core.timeline.auto_task_scheduler import AutoTaskScheduler
    return AutoTaskScheduler(
        timeline_manager=timeline_manager,
        realtime_recorder=realtime_recorder,
        db_connection=db,
        file_manager=file_manager,
        reminder_minutes=reminder_minutes,
        settings_manager=settings_manager,
        i18n_manager=i18n_manager
    )


def _create_resource_monitor_handlers(transcription_manager, i18n, logger):
    """Create handlers for resource monitor signals."""
    from ui.common.notification import get_notification_manager

    notification_manager = get_notification_manager()

    def on_low_memory(available_mb):
        """Handle low memory warning."""
        logger.warning(
            f"Low memory detected: {available_mb:.1f}MB available. "
            f"Pausing transcription tasks."
        )

        if getattr(transcription_manager, "_running", False):
            transcription_manager.pause_processing()

        notification_manager.send_warning(
            title=i18n.t('notification.low_memory.title'),
            message=i18n.t(
                'notification.low_memory.message',
                memory=f"{available_mb:.0f}MB"
            )
        )

    def on_resources_recovered():
        """Handle resources recovered."""
        logger.info("System resources recovered. Resuming transcription tasks.")

        if getattr(transcription_manager, "_running", False) and transcription_manager.is_paused():
            transcription_manager.resume_processing()

        notification_manager.send_info(
            title=i18n.t('notification.resources_recovered.title'),
            message=i18n.t('notification.resources_recovered.message')
        )

    return on_low_memory, on_resources_recovered


def exception_hook(exctype, value, tb):
    """
    Global exception handler for uncaught exceptions.
    
    This function is called for all uncaught exceptions. It logs the error
    and displays a user-friendly error dialog.
    
    Args:
        exctype: Exception type
        value: Exception value
        tb: Traceback object
    """
    # Format the full traceback
    error_msg = ''.join(traceback.format_exception(exctype, value, tb))
    
    # Log the error
    if _logger:
        _logger.critical(
            f"Uncaught exception: {exctype.__name__}: {value}",
            exc_info=(exctype, value, tb)
        )
    else:
        # Fallback if logger not initialized
        print(f"CRITICAL ERROR: {error_msg}", file=sys.stderr)
    
    # Try to show error dialog if PyQt is available
    try:
        from PyQt6.QtWidgets import QApplication
        from ui.common.error_dialog import show_error_dialog
        
        # Check if QApplication exists
        app = QApplication.instance()
        if app:
            # Get error info from error handler
            error_info = ErrorHandler.handle_error(value)
            
            # Show error dialog
            show_error_dialog(
                title="应用程序错误 / Application Error",
                message=error_info["user_message"],
                details=error_msg,
                i18n=None,  # No i18n available in crash scenario
                parent=None
            )
    except Exception as dialog_error:
        # If dialog fails, just print to stderr
        print(
            f"Failed to show error dialog: {dialog_error}",
            file=sys.stderr
        )
        print(f"Original error:\n{error_msg}", file=sys.stderr)


def main():
    """Application entry point."""
    global _logger

    try:
        speech_engine_loader = None
        translation_engine_loader = None

        # Initialize logging system
        logger = setup_logging()
        _logger = logger  # Set global logger for exception hook
        
        logger.info("=" * 60)
        logger.info("EchoNote Application Starting")
        logger.info("=" * 60)
        
        # Create startup timer
        from utils.startup_optimizer import StartupTimer
        timer = StartupTimer()
        timer.checkpoint("logging_initialized")
        
        # Install global exception hook
        sys.excepthook = exception_hook
        logger.info("Global exception handler installed")

        # Initialize PyQt application FIRST (needed for splash screen)
        logger.info("Initializing PyQt application...")
        from PyQt6.QtWidgets import QApplication
        from PyQt6.QtCore import Qt
        
        # Enable high DPI scaling
        QApplication.setHighDpiScaleFactorRoundingPolicy(
            Qt.HighDpiScaleFactorRoundingPolicy.PassThrough
        )
        
        app = QApplication(sys.argv)
        app.setApplicationName("EchoNote")
        app.setOrganizationName("EchoNote")
        app.setOrganizationDomain("echonote.app")

        logger.info("PyQt application initialized")
        timer.checkpoint("qt_initialized")

        # Load configuration early to display accurate version on splash screen
        logger.info("Loading configuration...")
        config = ConfigManager()
        app_version = config.get('version', '') or ''

        # Show splash screen
        from ui.common.splash_screen import SplashScreen
        splash = SplashScreen(version=app_version)
        splash.show()
        splash.show_progress("Initializing...", 0)
        app.processEvents()  # Process events to show splash
        
        # Check first run and perform setup
        splash.show_progress("Checking first run...", 5)
        app.processEvents()
        
        is_first_run = FirstRunSetup.is_first_run()
        if is_first_run:
            logger.info("First run detected, performing basic setup...")
            FirstRunSetup.setup()
            logger.info("First run basic setup completed")
        
        timer.checkpoint("first_run_checked")

        # Load configuration (already loaded above; update splash for user feedback)
        splash.show_progress("Loading configuration...", 10)
        app.processEvents()

        logger.info("Configuration loaded successfully (version: %s)", app_version or "unknown")
        timer.checkpoint("config_loaded")
        
        # Early FFmpeg check - detect system and log status
        splash.show_progress("Checking system dependencies...", 15)
        app.processEvents()
        
        logger.info("Performing early system check...")
        import platform
        system_name = platform.system()
        logger.info(f"Detected operating system: {system_name}")
        
        from utils.ffmpeg_checker import get_ffmpeg_checker
        ffmpeg_checker = get_ffmpeg_checker()
        ffmpeg_available = ffmpeg_checker.check_and_log()
        
        if not ffmpeg_available:
            logger.warning(
                "FFmpeg is not installed. Video format support will be limited. "
                "User will be prompted to install after application starts."
            )
            # Get platform-specific installation hint for logs
            title, instructions = ffmpeg_checker.get_installation_instructions()
            logger.info(f"Installation guide available: {title}")
        else:
            logger.info("FFmpeg is available - full format support enabled")
        
        timer.checkpoint("ffmpeg_checked")

        # Initialize database connection
        splash.show_progress("Initializing database...", 20)
        app.processEvents()
        
        logger.info("Initializing database connection...")
        from data.database.connection import DatabaseConnection
        from data.security.encryption import SecurityManager
        from data.security.secrets_manager import SecretsManager

        security_manager = SecurityManager()

        from data.database.encryption_helper import initialize_encryption_helper

        initialize_encryption_helper(security_manager)
        secrets_manager = SecretsManager(security_manager=security_manager)
        
        db_path = config.get('database.path')
        encryption_enabled = config.get('database.encryption_enabled', True)
        
        if encryption_enabled:
            # Use first 32 chars of encrypted key as database encryption key
            db_encryption_key = security_manager.encryption_key[:32].hex()
            db = DatabaseConnection(db_path, encryption_key=db_encryption_key)
        else:
            db = DatabaseConnection(db_path)
        
        logger.info("Database connection initialized")
        
        # Check if schema needs initialization
        schema_version = db.get_version()
        if schema_version == 0:
            logger.info("Initializing database schema...")
            db.initialize_schema()
            db.set_version(1)
            logger.info("Database schema initialized")
        else:
            logger.info(f"Database schema version: {schema_version}")
        
        timer.checkpoint("database_initialized")

        # Initialize internationalization
        splash.show_progress("Loading language resources...", 30)
        app.processEvents()
        
        logger.info("Initializing internationalization...")
        from utils.i18n import I18nQtManager
        
        language = config.get('ui.language', 'zh_CN')
        i18n = I18nQtManager(default_language=language)
        logger.info(f"Internationalization initialized (language: {language})")
        timer.checkpoint("i18n_initialized")

        # Initialize all managers
        splash.show_progress("Initializing core managers...", 40)
        app.processEvents()
        
        logger.info("Initializing managers...")
        managers = {}
        
        # Store database connection and security managers in managers
        managers['db_connection'] = db
        managers['security_manager'] = security_manager
        managers['secrets_manager'] = secrets_manager
        
        # Initialize file manager
        logger.info("Initializing file manager...")
        from data.storage.file_manager import FileManager
        
        recordings_path = config.get(
            'realtime.recording_save_path',
            '~/Documents/EchoNote/Recordings'
        )
        file_manager = FileManager(recordings_path)
        managers['file_manager'] = file_manager
        logger.info("File manager initialized")
        
        # Initialize settings manager
        logger.info("Initializing settings manager...")
        from core.settings.manager import SettingsManager
        
        settings_manager = SettingsManager(config)
        managers['settings_manager'] = settings_manager
        logger.info("Settings manager initialized")
        
        # Initialize usage tracker
        logger.info("Initializing usage tracker...")
        from engines.speech.usage_tracker import UsageTracker
        
        usage_tracker = UsageTracker(db)
        managers['usage_tracker'] = usage_tracker
        logger.info("Usage tracker initialized")
        
        # Initialize model manager (must be before speech engine)
        logger.info("Initializing model manager...")
        from core.models.manager import ModelManager
        
        model_manager = ModelManager(config, db)
        managers['model_manager'] = model_manager
        logger.info("Model manager initialized")
        
        # Initialize speech engine with lazy loading
        splash.show_progress("Preparing speech engine...", 50)
        app.processEvents()
        
        logger.info("Setting up speech engine (lazy loading)...")
        from engines.speech.faster_whisper_engine import FasterWhisperEngine
        from utils.startup_optimizer import LazyLoader
        
        model_size = config.get('transcription.faster_whisper.model_size', 'base')
        device = config.get('transcription.faster_whisper.device', 'auto')
        compute_type = config.get('transcription.faster_whisper.compute_type', 'int8')
        
        # Use lazy loading for speech engine (heavy model loading)
        def create_speech_engine():
            logger.info(f"Loading speech engine (model: {model_size}, device: {device})...")
            engine = FasterWhisperEngine(
                model_size=model_size,
                device=device,
                compute_type=compute_type,
                model_manager=model_manager
            )
            
            # Check if model is available
            if not engine.is_model_available():
                logger.warning(
                    f"Speech engine initialized but model '{model_size}' is not available. "
                    f"Transcription features will be disabled until model is downloaded."
                )
            else:
                logger.info(f"Speech engine loaded successfully (model: {model_size})")
            
            return engine
        
        speech_engine_loader = LazyLoader('speech_engine', create_speech_engine)
        managers['speech_engine_loader'] = speech_engine_loader
        
        # For backward compatibility, provide direct access
        # The engine will be loaded on first access
        class SpeechEngineProxy:
            def __getattr__(self, name):
                return getattr(speech_engine_loader.get(), name)
        
        managers['speech_engine'] = SpeechEngineProxy()
        logger.info("Speech engine configured (will load on first use)")
        
        # Initialize transcription manager
        splash.show_progress("Initializing transcription manager...", 55)
        app.processEvents()
        
        logger.info("Initializing transcription manager...")
        from core.transcription.manager import TranscriptionManager

        transcription_manager = TranscriptionManager(
            db,
            managers['speech_engine'],
            config.get('transcription', {})
        )
        managers['transcription_manager'] = transcription_manager
        logger.info("Transcription manager initialized")
        
        # Initialize resource monitor
        splash.show_progress("Initializing resource monitor...", 60)
        app.processEvents()
        
        logger.info("Initializing resource monitor...")
        from utils.resource_monitor import get_resource_monitor
        
        resource_monitor = get_resource_monitor()
        managers['resource_monitor'] = resource_monitor
        
        # Connect resource monitor signals to transcription manager
<<<<<<< HEAD
        notification_manager = None

        def on_low_memory(available_mb):
            """Handle low memory warning."""
            logger.warning(
                f"Low memory detected: {available_mb:.1f}MB available. "
                f"Pausing transcription tasks."
            )

            # Pause transcription tasks
            if transcription_manager._running:
                transcription_manager.pause_processing()

            # Show notification to user
            nonlocal notification_manager
            if notification_manager is None:
                from ui.common.notification import get_notification_manager
                notification_manager = get_notification_manager()

            notification_manager.send_warning(
                title=i18n.t('notification.low_memory.title'),
                message=i18n.t(
                    'notification.low_memory.message',
                    memory=f"{available_mb:.0f}MB"
                )
            )

        def on_resources_recovered():
            """Handle resources recovered."""
            logger.info("System resources recovered. Resuming transcription tasks.")

            # Resume transcription tasks
            if transcription_manager._running and transcription_manager.is_paused():
                transcription_manager.resume_processing()

            # Show notification to user
            nonlocal notification_manager
            if notification_manager is None:
                from ui.common.notification import get_notification_manager
                notification_manager = get_notification_manager()

            notification_manager.send_info(
                title=i18n.t('notification.resources_recovered.title'),
                message=i18n.t('notification.resources_recovered.message')
            )
=======
        on_low_memory, on_resources_recovered = _create_resource_monitor_handlers(
            transcription_manager=transcription_manager,
            i18n=i18n,
            logger=logger,
        )
>>>>>>> 0fddb103
        
        # Connect signals
        resource_monitor.low_memory_warning.connect(on_low_memory)
        resource_monitor.resources_recovered.connect(on_resources_recovered)
        
        # Start monitoring
        resource_monitor.start()
        logger.info("Resource monitoring started")
        timer.checkpoint("resource_monitor_initialized")
        
        # Initialize audio capture
        logger.info("Initializing audio capture...")
        from engines.audio.capture import AudioCapture

        audio_capture = None
        try:
            audio_capture = AudioCapture()
            logger.info("Audio capture initialized")
        except ImportError as exc:
            logger.warning(
                "PyAudio not available; real-time recording disabled until installation. %s",
                exc,
            )
            logger.warning(
                "Install PyAudio with 'pip install pyaudio' to enable microphone capture."
            )
        except Exception as exc:  # noqa: BLE001
            logger.warning(
                "Audio capture unavailable due to runtime error. Real-time recording will be disabled."
            )
            logger.warning("Audio capture initialization error: %s", exc, exc_info=True)

        managers['audio_capture'] = audio_capture
        
        # Initialize translation engine (optional) with lazy loading
        logger.info("Setting up translation engine (lazy loading)...")
        
        def create_translation_engine():
            try:
                logger.info("Loading translation engine...")
                from engines.translation.google_translate import GoogleTranslateEngine
                
                # Check if API key is configured
                api_key = config.get('translation.google.api_key')
                if api_key:
                    engine = GoogleTranslateEngine(api_key)
                    logger.info("Translation engine loaded successfully")
                    return engine
                else:
                    logger.info("Translation engine not configured (no API key)")
                    return None
            except Exception as e:
                logger.warning(f"Could not initialize translation engine: {e}")
                return None
        
        translation_engine_loader = LazyLoader('translation_engine', create_translation_engine)
        managers['translation_engine_loader'] = translation_engine_loader
        
        # For backward compatibility
        class TranslationEngineProxy:
            def __getattr__(self, name):
                engine = translation_engine_loader.get()
                if engine is None:
                    raise AttributeError(f"Translation engine not available")
                return getattr(engine, name)
            
            def __bool__(self):
                return translation_engine_loader.get() is not None
        
        managers['translation_engine'] = TranslationEngineProxy()
        logger.info("Translation engine configured (will load on first use)")
        
        # Initialize realtime recorder
        splash.show_progress("Initializing realtime recorder...", 65)
        app.processEvents()
        
        logger.info("Initializing realtime recorder...")
        from core.realtime.recorder import RealtimeRecorder
        
        realtime_recorder = RealtimeRecorder(
            audio_capture=audio_capture,
            speech_engine=managers['speech_engine'],
            translation_engine=managers['translation_engine'],
            db_connection=db,
            file_manager=file_manager,
            i18n=i18n
        )
        managers['realtime_recorder'] = realtime_recorder
        logger.info("Realtime recorder initialized")
        
        # Initialize OAuth manager
        logger.info("Initializing OAuth manager...")
        from data.security.oauth_manager import OAuthManager
        
        oauth_manager = OAuthManager(security_manager)
        managers['oauth_manager'] = oauth_manager
        logger.info("OAuth manager initialized")
        
        # Initialize calendar sync adapters
        logger.info("Initializing calendar sync adapters...")
        sync_adapters = {}
        
        # Get OAuth configuration
        oauth_config = config.get('calendar', {}).get('oauth', {})
        redirect_uri = oauth_config.get('redirect_uri', 'http://localhost:8080/callback')
        
        def inject_cached_tokens(provider_key: str, adapter):
            token_data = oauth_manager.get_token(provider_key)
            if not token_data:
                logger.info(
                    "No cached OAuth token found for %s calendar adapter", provider_key
                )
                return

            adapter.access_token = token_data.get('access_token')
            adapter.refresh_token = token_data.get('refresh_token')
            adapter.expires_at = token_data.get('expires_at')

            if adapter.refresh_token:
                logger.info(
                    "Restored OAuth token for %s calendar adapter (expires_at=%s)",
                    provider_key,
                    adapter.expires_at
                )
            else:
                logger.warning(
                    "Cached OAuth token for %s adapter lacks refresh_token; refresh disabled",
                    provider_key
                )
                return

        try:
            from engines.calendar_sync.google_calendar import GoogleCalendarAdapter

            google_config = oauth_config.get('google', {})
            google_client_id = google_config.get('client_id', '')
            google_client_secret = google_config.get('client_secret', '')

            if google_client_id and google_client_secret:
                google_adapter = GoogleCalendarAdapter(
                    client_id=google_client_id,
                    client_secret=google_client_secret,
                    redirect_uri=redirect_uri
                )
                inject_cached_tokens('google', google_adapter)
                sync_adapters['google'] = google_adapter
                logger.info("Google Calendar adapter initialized")
            else:
                logger.warning("Google Calendar OAuth credentials not configured")
        except Exception as e:
            logger.warning(f"Could not initialize Google Calendar adapter: {e}")

        try:
            from engines.calendar_sync.outlook_calendar import OutlookCalendarAdapter

            outlook_config = oauth_config.get('outlook', {})
            outlook_client_id = outlook_config.get('client_id', '')
            outlook_client_secret = outlook_config.get('client_secret', '')

            if outlook_client_id and outlook_client_secret:
                outlook_adapter = OutlookCalendarAdapter(
                    client_id=outlook_client_id,
                    client_secret=outlook_client_secret,
                    redirect_uri=redirect_uri
                )
                inject_cached_tokens('outlook', outlook_adapter)
                sync_adapters['outlook'] = outlook_adapter
                logger.info("Outlook Calendar adapter initialized")
            else:
                logger.warning("Outlook Calendar OAuth credentials not configured")
        except Exception as e:
            logger.warning(f"Could not initialize Outlook Calendar adapter: {e}")
        
        managers['sync_adapters'] = sync_adapters
        
        # Initialize calendar manager
        splash.show_progress("Initializing calendar manager...", 70)
        app.processEvents()
        
        logger.info("Initializing calendar manager...")
        from core.calendar.manager import CalendarManager
        
        calendar_manager = CalendarManager(db, sync_adapters, oauth_manager=oauth_manager)
        managers['calendar_manager'] = calendar_manager
        logger.info("Calendar manager initialized")
        
        # Initialize timeline manager
        logger.info("Initializing timeline manager...")
        from core.timeline.manager import TimelineManager
        
        timeline_manager = TimelineManager(
            calendar_manager,
            db,
            i18n=i18n,
        )
        managers['timeline_manager'] = timeline_manager
        logger.info("Timeline manager initialized")
        timer.checkpoint("critical_managers_initialized")
        
        logger.info("All critical managers initialized successfully")

        # Create and show main window
        splash.show_progress("Creating main window...", 80)
        app.processEvents()
        
        logger.info("Creating main window...")
        from ui.main_window import MainWindow
        
        main_window = MainWindow(managers, i18n)
        timer.checkpoint("main_window_created")
        
        splash.show_progress("Starting application...", 90)
        app.processEvents()
        
        main_window.show()
        logger.info("Main window created and shown")
        
        # Close splash screen with delay
        splash.finish_with_delay(main_window, delay_ms=500)
        timer.checkpoint("splash_closed")
        
        # Show first run wizard if this is the first run
        if is_first_run:
            logger.info("Showing first run wizard...")
            from utils.first_run_setup import FirstRunWizard
            
            wizard_completed = FirstRunWizard.show_wizard(
                config,
                model_manager,
                i18n,
                main_window
            )
            
            if wizard_completed:
                logger.info("First run wizard completed successfully")
                # Apply theme from wizard selection
                theme = config.get('ui.theme', 'light')
                main_window.apply_theme(theme)
            else:
                logger.info("First run wizard was skipped or cancelled")
        
        # Background initialization for non-critical components
        logger.info("Starting background initialization...")
        from utils.startup_optimizer import BackgroundInitializer
        
        # Get reminder time and sync interval from config
        reminder_minutes = config.get('timeline.reminder_minutes', 5)
        sync_interval = config.get('calendar.sync_interval_minutes', 15)
        
        bg_init_functions = [
            ('sync_scheduler', lambda: _create_sync_scheduler(calendar_manager, sync_interval)),
            ('auto_task_scheduler', lambda: _create_auto_task_scheduler(
                timeline_manager,
                realtime_recorder,
                db,
                file_manager,
                reminder_minutes,
                settings_manager,
                i18n
            )),
        ]
        
        bg_init = BackgroundInitializer(bg_init_functions)
        
        def on_background_init_complete(results):
            """Handle background initialization completion."""
            logger.info("Background initialization complete")
            
            # Update managers with background-initialized components
            for name, component in results.items():
                managers[name] = component
                logger.info(f"Background component ready: {name}")
            
            # Start schedulers
            if 'sync_scheduler' in results and results['sync_scheduler']:
                # Check if there are any connected external calendars
                try:
                    sync_status = db.execute(
                        "SELECT COUNT(*) as count FROM calendar_sync_status WHERE is_active = 1"
                    )
                    if sync_status and sync_status[0]['count'] > 0:
                        logger.info("Starting sync scheduler...")
                        results['sync_scheduler'].start()
                        logger.info("Sync scheduler started")
                    else:
                        logger.info("No external calendars connected, sync scheduler not started")
                except Exception as e:
                    logger.warning(f"Could not start sync scheduler: {e}")
            
            if 'auto_task_scheduler' in results and results['auto_task_scheduler']:
                try:
                    logger.info("Starting auto task scheduler...")
                    results['auto_task_scheduler'].start()
                    logger.info("Auto task scheduler started")
                except Exception as e:
                    logger.error(f"Could not start auto task scheduler: {e}")
            
            logger.info("Background services started")
        
        bg_init.finished.connect(on_background_init_complete)
        bg_init.start()
        logger.info("Background initialization started")
        
        # Check FFmpeg availability and show installation dialog if needed
        logger.info("Checking FFmpeg availability...")
        from utils.ffmpeg_checker import get_ffmpeg_checker
        
        ffmpeg_checker = get_ffmpeg_checker()
        if not ffmpeg_checker.check_and_log():
            # FFmpeg not available, check if we should show dialog
            show_ffmpeg_dialog = config.get(
                'ui.show_ffmpeg_install_dialog',
                True
            )
            
            if show_ffmpeg_dialog:
                logger.info("Showing FFmpeg installation dialog...")
                from ui.dialogs.ffmpeg_install_dialog import FFmpegInstallDialog

                title, instructions = ffmpeg_checker.get_installation_instructions(i18n)
                dialog = FFmpegInstallDialog(title, instructions, i18n, main_window)
                dialog.exec()
                
                # Save preference if user chose not to show again
                if not dialog.should_show_again():
                    config.set('ui.show_ffmpeg_install_dialog', False)
                    config.save()
                    logger.info("User chose not to show FFmpeg dialog again")
        else:
            logger.info("FFmpeg is available")
        
        # Show model recommendation dialog if no models are available
        logger.info("Checking if model recommendation is needed...")
        downloaded_models = model_manager.get_downloaded_models()
        
        # Check if configured model is available (without loading the engine)
        configured_model_available = model_manager.is_model_downloaded(model_size)
        
        if not downloaded_models or not configured_model_available:
            if not downloaded_models:
                logger.info("No models downloaded, showing recommendation dialog...")
            else:
                logger.warning(
                    f"Configured model '{model_size}' is not available, "
                    f"showing recommendation dialog..."
                )
            
            user_downloaded = FirstRunSetup.show_model_recommendation_dialog(
                model_manager,
                i18n,
                main_window
            )
            
            # If user chose to download later, show a reminder in the main window
            if not user_downloaded:
                logger.info("User chose to download later, showing reminder...")
                from PyQt6.QtWidgets import QMessageBox
                
                QMessageBox.warning(
                    main_window,
                    i18n.t('settings.model_management.reminder_title'),
                    i18n.t('settings.model_management.reminder_message'),
                    QMessageBox.StandardButton.Ok
                )
        else:
            logger.info(f"Found {len(downloaded_models)} downloaded model(s)")
        
        # Start model validation (after Qt event loop is running)
        logger.info("Starting model validation...")
        model_manager.start_validation()
        
        logger.info("Application initialization complete")
        logger.info("=" * 60)
        
        # Log startup performance summary
        timer.log_summary()

        # Start application event loop
        exit_code = app.exec()
        
        logger.info("Application event loop exited")

        # Cleanup
        logger.info("Performing cleanup...")

        def close_lazy_loaded_engine(name, loader):
            if not loader or not getattr(loader, 'is_initialized', lambda: False)():
                return

            try:
                engine = loader.get()
            except Exception:  # noqa: BLE001
                logger.exception("Failed to retrieve %s during cleanup", name)
                return

            if engine is None:
                logger.debug("%s was initialized but returned no instance; skipping cleanup", name)
                return

            attempted = False

            for method_name in ('close', 'aclose'):
                method = getattr(engine, method_name, None)
                if not callable(method):
                    continue

                try:
                    attempted = True
                    logger.debug("Closing %s via %s", name, method_name)

                    if inspect.iscoroutinefunction(method):
                        asyncio.run(method())
                    else:
                        result = method()
                        if inspect.isawaitable(result):
                            asyncio.run(result)

                    logger.info("%s resources released", name)
                    break
                except Exception:  # noqa: BLE001
                    logger.exception("Failed to close %s using %s", name, method_name)
                    continue

            if not attempted:
                logger.debug("%s does not provide a close/aclose method", name)

        close_lazy_loaded_engine('speech engine', speech_engine_loader)
        close_lazy_loaded_engine('translation engine', translation_engine_loader)

        db.close_all()
        logger.info("Cleanup complete")

        return exit_code

    except Exception as e:
        print(f"Fatal error during application startup: {e}")
        import traceback
        traceback.print_exc()
        return 1


if __name__ == "__main__":
    sys.exit(main())<|MERGE_RESOLUTION|>--- conflicted
+++ resolved
@@ -411,7 +411,6 @@
         managers['resource_monitor'] = resource_monitor
         
         # Connect resource monitor signals to transcription manager
-<<<<<<< HEAD
         notification_manager = None
 
         def on_low_memory(available_mb):
@@ -457,13 +456,6 @@
                 title=i18n.t('notification.resources_recovered.title'),
                 message=i18n.t('notification.resources_recovered.message')
             )
-=======
-        on_low_memory, on_resources_recovered = _create_resource_monitor_handlers(
-            transcription_manager=transcription_manager,
-            i18n=i18n,
-            logger=logger,
-        )
->>>>>>> 0fddb103
         
         # Connect signals
         resource_monitor.low_memory_warning.connect(on_low_memory)
