# EchoNote User Guides

Select the localized handbook that best fits your workflow:

- [中文 / Chinese](USER_GUIDE.zh-CN.md)
- [English](USER_GUIDE.en.md)
<<<<<<< HEAD
=======
- [Français](USER_GUIDE.fr.md)
>>>>>>> 74774ae5

> 文档内容保持同步，如需改进翻译或补充示例，欢迎提交 Issue 或 PR。<|MERGE_RESOLUTION|>--- conflicted
+++ resolved
@@ -3,10 +3,4 @@
 Select the localized handbook that best fits your workflow:
 
 - [中文 / Chinese](USER_GUIDE.zh-CN.md)
-- [English](USER_GUIDE.en.md)
-<<<<<<< HEAD
-=======
-- [Français](USER_GUIDE.fr.md)
->>>>>>> 74774ae5
-
-> 文档内容保持同步，如需改进翻译或补充示例，欢迎提交 Issue 或 PR。+- [English](USER_GUIDE.en.md)